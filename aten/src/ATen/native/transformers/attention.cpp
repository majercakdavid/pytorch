#include <type_traits>
#include <limits>
#include <c10/core/DeviceType.h>
#include <ATen/ATen.h>
#include <ATen/AccumulateType.h>
#include <ATen/Dispatch.h>
#include <ATen/OpMathType.h>
#include <ATen/native/DispatchStub.h>
#include <ATen/NestedTensorImpl.h>
#include <ATen/Parallel.h>
#include <ATen/TensorIndexing.h>
#include <ATen/cpu/vec/vec256/vec256.h>
#include <ATen/native/transformers/attention.h>
#include <ATen/native/transformers/sdp_utils_cpp.h>
#include <utility>
#include <c10/util/typeid.h>
#include <c10/core/SymIntArrayRef.h>
#include <c10/util/Logging.h>
#include <c10/util/Exception.h>
#include <c10/core/DispatchKey.h>
#include <c10/core/DispatchKeySet.h>
#include <ATen/TensorSubclassLikeUtils.h>

#ifndef AT_PER_OPERATOR_HEADERS
#include <ATen/NativeFunctions.h>
#else
#include <ATen/ops/cat.h>
#endif

#include <ATen/native/nested/NestedTensorTransformerFunctions.h>
namespace at {

namespace native {

DEFINE_DISPATCH(_fused_sdp_choice_stub);

DEFINE_DISPATCH(flash_attention_kernel);
DEFINE_DISPATCH(flash_attention_backward_kernel);

namespace {

Tensor gemm_nt(const Tensor& self, const Tensor& other) {
  if (self.is_nested()) {
    return NestedTensor_matmul(self, other.t());
  } else {
    return at::native::matmul(self, other.t());
  }
}

template <typename scalar_t>
void transform_bias_rescale_qkv_inner_loop(
    int64_t B,
    int64_t T,
    int64_t _3D,
    int64_t D,
    int64_t num_head,
    int64_t dim_per_head,
    scalar_t* qkv_data,
    scalar_t* qkv_bias_data,
    scalar_t* q_k_v_data,
    scalar_t inv_sqrt_dim_per_head,
    int64_t begin,
    int64_t end) {
  for (auto i : c10::irange(begin, end)) {
    auto t = i % T;
    i /= T;
    auto nh = i % num_head;
    i /= num_head;
    auto b = i;
    using Vec = vec::Vectorized<scalar_t>;
    auto V = vec::Vectorized<scalar_t>::size();
    auto dh = 0;
    auto d = nh * dim_per_head;
    for (; dh + V <= dim_per_head; dh += V, d += V) {
      // load
      auto q_bias_data = Vec::loadu(&qkv_bias_data[d + 0 * D]);
      auto k_bias_data = Vec::loadu(&qkv_bias_data[d + 1 * D]);
      auto v_bias_data = Vec::loadu(&qkv_bias_data[d + 2 * D]);

      auto q_data = Vec::loadu(&qkv_data[b * _3D * T + t * _3D + d + 0 * D]) +
          q_bias_data;
      auto k_data = Vec::loadu(&qkv_data[b * _3D * T + t * _3D + d + 1 * D]) +
          k_bias_data;
      auto v_data = Vec::loadu(&qkv_data[b * _3D * T + t * _3D + d + 2 * D]) +
          v_bias_data;

      q_data = q_data * Vec(inv_sqrt_dim_per_head);

      q_data.store(&q_k_v_data
                       [0 * B * num_head * T * dim_per_head +
                        b * num_head * T * dim_per_head +
                        nh * T * dim_per_head + t * dim_per_head + dh]);
      k_data.store(&q_k_v_data
                       [1 * B * num_head * T * dim_per_head +
                        b * num_head * T * dim_per_head +
                        nh * T * dim_per_head + t * dim_per_head + dh]);
      v_data.store(&q_k_v_data
                       [2 * B * num_head * T * dim_per_head +
                        b * num_head * T * dim_per_head +
                        nh * T * dim_per_head + t * dim_per_head + dh]);
    }
    for (; dh < dim_per_head; dh++) {
      auto d = nh * dim_per_head + dh;
      auto q_bias = qkv_bias_data[d + 0 * D];
      auto k_bias = qkv_bias_data[d + 1 * D];
      auto v_bias = qkv_bias_data[d + 2 * D];
      auto q_data = qkv_data[b * _3D * T + t * _3D + d + 0 * D] + q_bias;
      auto k_data = qkv_data[b * _3D * T + t * _3D + d + 1 * D] + k_bias;
      auto v_data = qkv_data[b * _3D * T + t * _3D + d + 2 * D] + v_bias;
      q_data = q_data * inv_sqrt_dim_per_head;
      q_k_v_data
          [0 * B * num_head * T * dim_per_head +
           b * num_head * T * dim_per_head + nh * T * dim_per_head +
           t * dim_per_head + dh] = q_data;
      q_k_v_data
          [1 * B * num_head * T * dim_per_head +
           b * num_head * T * dim_per_head + nh * T * dim_per_head +
           t * dim_per_head + dh] = k_data;
      q_k_v_data
          [2 * B * num_head * T * dim_per_head +
           b * num_head * T * dim_per_head + nh * T * dim_per_head +
           t * dim_per_head + dh] = v_data;
    }
  }
}

Tensor transform_0213(const Tensor& a) {
  TORCH_INTERNAL_ASSERT_DEBUG_ONLY(a.size(1));
  TORCH_INTERNAL_ASSERT_DEBUG_ONLY(a.size(3));
  return a.permute({0, 2, 1, 3})
      .contiguous()
      .view({a.size(0), a.size(2), a.size(1) * a.size(3)});
}

} // namespace


Tensor bmm_nt(const Tensor& a, const Tensor& b) {
  auto a_ = a.view({a.size(0) * a.size(1), a.size(2), a.size(3)});
  auto b_ = b.view({b.size(0) * b.size(1), b.size(2), b.size(3)});
  auto bt_ = b_.transpose(2, 1);
  auto c_ = at::bmm(a_, bt_);
  return c_.view({a.size(0), a.size(1), a.size(2), b.size(2)});
}

Tensor masked_softmax(
    Tensor& attn_scores,
    c10::optional<Tensor> attn_mask,
    const Tensor& query,
    c10::optional<int64_t> mask_type) {
  if (query.is_nested() && !attn_mask) {
    return at::_nested_tensor_softmax_with_shape(attn_scores, query);
  }
  if (attn_mask && attn_mask->dtype() != at::kBool) {
    attn_mask = attn_mask->to(at::kBool);
  }
  if (attn_mask) {
    return _masked_softmax(attn_scores, *attn_mask, attn_scores.dim() - 1, mask_type);
  } else {
    return _softmax_out(attn_scores, attn_scores, attn_scores.dim() - 1, false);
  }
}

Tensor bmm_nn(Tensor& out, const Tensor& a, const Tensor& b) {
  const std::array<int64_t, 3> newAShape = {
      a.sizes()[0] * a.sizes()[1], a.sizes()[2], a.sizes()[3]};
  auto a_ = a.view(newAShape);
  const std::array<int64_t, 3> newBShape = {
      b.sizes()[0] * b.sizes()[1], b.sizes()[2], b.sizes()[3]};
  auto b_ = b.view(newBShape);
  auto out_ = out.reshape({newAShape[0], newAShape[1], newBShape[2]});
  auto c_ = at::bmm_out(out_, a_, b_);
  return c_.view({a.size(0), a.size(1), a.size(2), b.size(3)});
}


Tensor transform0213_gemm_nt_bias(
    const Tensor& a,
    const Tensor& b,
    const Tensor& c,
    const Tensor& query) {
  if (query.is_nested()) {
    at::Tensor nested_a = _nested_from_padded(
        a, get_nested_tensor_impl(query)->get_nested_sizes(), true);
    return NestedTensor_times_Tensor_plus_Tensor_addmm(
        c, nested_a, b.t(), 1, 1);
  } else {
    const Tensor a_0213 = transform_0213(a);
    auto a_ = a_0213.view({a_0213.size(0) * a_0213.size(1), a_0213.size(2)});
    auto r_ = at::native::linear(a_, b, c);
    return r_.view({a_0213.size(0), a_0213.size(1), r_.size(1)});
  }
}

void debug_assert_shape(int line, const Tensor& t, c10::IntArrayRef shape) {
  TORCH_INTERNAL_ASSERT_DEBUG_ONLY(
      (size_t)t.dim() == shape.size(),
      "(called from line ",
      line,
      ") ",
      "expected ",
      shape.size(),
      "-D tensor but got ",
      t.dim());
  if (t.is_nested()) {
    return;
  }
  for (auto idx : c10::irange(shape.size())) {
    TORCH_INTERNAL_ASSERT_DEBUG_ONLY(
        shape[idx] == 0 || t.sizes()[idx] == shape[idx],
        "(called from line ",
        line,
        ") ",
        "expected dim ",
        idx,
        " to be ",
        shape[idx],
        " but got ",
        t.sizes()[idx]);
  }
}

Tensor qkv_projection(
    const Tensor& query,
    const Tensor& key,
    const Tensor& value,
    const int64_t embed_dim,
    const Tensor& qkv_weight) {
  // shape: [B, T, 3 x D]
  Tensor qkv;

  if (key.is_same(value)) {
    if (query.is_same(key)) {
      // self-attention
      qkv = gemm_nt(query, qkv_weight);
    } else {
      // encoder-decoder attention
      // TODO: is there a more efficient way to set this up?
      // TODO: can we stay nested insted of using cat? Probably just make a
      // NestedTensor out of the matmul results or something?
      auto q_kv_weight_s =
          at::native::split_with_sizes(qkv_weight, {embed_dim, embed_dim * 2}, 0);
      TORCH_INTERNAL_ASSERT_DEBUG_ONLY(
          q_kv_weight_s.size() == 2,
          "expected split to produce 2 tensors but it produced ",
          q_kv_weight_s.size());
      auto q = gemm_nt(query, q_kv_weight_s[0]);
      auto kv = gemm_nt(key, q_kv_weight_s[1]);
      qkv = at::cat({std::move(q), std::move(kv)}, 2);
    }
  } else {
    auto q_k_v_weight_s = at::native::chunk(qkv_weight, 3, 0);
    TORCH_INTERNAL_ASSERT_DEBUG_ONLY(
        q_k_v_weight_s.size() == 3,
        "expected chunk to produce 3 tensors but it produced ",
        q_k_v_weight_s.size());
    // TODO: can we stay nested instead of using cat?
    auto q = gemm_nt(query, q_k_v_weight_s[0]);
    auto k = gemm_nt(key, q_k_v_weight_s[1]);
    auto v = gemm_nt(value, q_k_v_weight_s[2]);
    qkv = at::cat({std::move(q), std::move(k), std::move(v)}, 2);
  }

  return qkv;
}

// compute q = (q + q_bias) / sqrt(dim_per_head), k = k + k_bias, v = v + v_bias
std::tuple<Tensor, Tensor, Tensor> transform_bias_rescale_qkv_cpu(
    const Tensor& qkv,
    const Tensor& qkv_bias,
    const int64_t num_head) {
  auto qkv_ = qkv.is_nested()
    ? c10::MaybeOwned<Tensor>::owned(qkv.to_padded_tensor(0))
    : c10::MaybeOwned<Tensor>::borrowed(qkv);
  auto B = qkv_->size(0);
  auto T = qkv_->size(1);
  auto _3D = qkv_->size(2);
  auto D = _3D / 3;
  TORCH_CHECK(D % num_head == 0);
  TORCH_CHECK(_3D % 3 == 0);
  const auto dim_per_head = D / num_head;
  auto q_k_v = at::empty({3, B, num_head, T, dim_per_head}, qkv_->options());

  const auto qkv_contig = qkv_->expect_contiguous();
  const auto qkv_bias_contig = qkv_bias.expect_contiguous();
  AT_DISPATCH_FLOATING_TYPES_AND2(
      ScalarType::Half,
      ScalarType::BFloat16,
      qkv_->scalar_type(),
      "transform_bias_rescale_qkv",
      [&] {
        scalar_t* qkv_data = qkv_contig->data_ptr<scalar_t>();
        scalar_t* qkv_bias_data = qkv_bias_contig->data_ptr<scalar_t>();
        scalar_t* q_k_v_data = q_k_v.data_ptr<scalar_t>();
        const scalar_t inv_sqrt_dim_per_head =
            1.0 / std::sqrt(static_cast<scalar_t>(dim_per_head));

        int64_t grain_size =
            std::max(internal::GRAIN_SIZE / (3 * dim_per_head), (int64_t)1);
        parallel_for(
            0, B * num_head * T, grain_size, [&](int64_t begin, int64_t end) {
              transform_bias_rescale_qkv_inner_loop(
                  B,
                  T,
                  _3D,
                  D,
                  num_head,
                  dim_per_head,
                  qkv_data,
                  qkv_bias_data,
                  q_k_v_data,
                  inv_sqrt_dim_per_head,
                  begin,
                  end);
            });
      });
  auto q_k_v_s =
      at::native::split(q_k_v.view({3 * B, num_head, T, dim_per_head}), B, 0);
  TORCH_INTERNAL_ASSERT_DEBUG_ONLY(q_k_v_s.size() == 3);
  return std::make_tuple(q_k_v_s[0], q_k_v_s[1], q_k_v_s[2]);
}

std::tuple<Tensor, Tensor> native_multi_head_attention_cpu(
    const Tensor& query,
    const Tensor& key,
    const Tensor& value,
    const int64_t embed_dim,
    const int64_t num_head,
    const Tensor& qkv_weight,
    const Tensor& qkv_bias,
    const Tensor& proj_weight,
    const Tensor& proj_bias,
    const c10::optional<Tensor>& mask,
    bool need_weights,
    bool average_attn_weights,
    const c10::optional<int64_t> mask_type) {
  // query shape: [B, T, D]
  // qkv_weight shape: [3 * D, D]

  TORCH_CHECK(
      !mask || !query.is_nested(),
      "NestedTensor with mask is not supported yet");
  const auto D = embed_dim;
  TORCH_CHECK(
      query.dim() == 3,
      "expected 3-D `query`, got ",
      query.dim(),
      "-D tensor");
  TORCH_CHECK(
      query.is_nested() || query.sizes()[2] == embed_dim,
      "passed-in embed_dim ",
      embed_dim,
      " didn't match last dim of query ",
      query.sizes()[2]);
  TORCH_CHECK(
      key.dim() == 3,
      "expected 3-D `key`, got ",
      key.dim(),
      "-D tensor");
  TORCH_CHECK(
      value.dim() == 3,
      "expected 3-D `value`, got ",
      value.dim(),
      "-D tensor");
  TORCH_CHECK(
      query.is_nested() || key.is_nested() || value.is_nested() ||
          (query.sizes() == key.sizes() && key.sizes() == value.sizes()),
      "expected `query`/`key`/`value` shapes to match");
  TORCH_CHECK(
      qkv_weight.dim() == 2,
      "expected 2-D `qkv_weight`, got ",
      qkv_weight.dim(),
      "-D tensor");
  TORCH_CHECK(
      D * 3 == qkv_weight.sizes()[0],
      "expected `qkv_weight` first dim to be 3x embed_dim");
  TORCH_CHECK(
      D == qkv_weight.sizes()[1],
      "expected `qkv_weight` second dim to be embed_Dim");
  TORCH_CHECK(
      qkv_bias.dim() == 1,
      "expected 1-D `qkv_bias`, got ",
      qkv_bias.dim(),
      "-D tensor");
  TORCH_CHECK(
      qkv_bias.sizes()[0] == 3 * D,
      "expected `qkv_bias` first dim and first dim of query to be equal");
  TORCH_CHECK(D % num_head == 0, "`embed_dim` must divide evenly by `num_heads`");

#ifndef NDEBUG
  const auto B = query.is_nested()
      ? get_nested_tensor_impl(query)->get_nested_sizes().size(0)
      : query.sizes()[0];
  auto T = query.is_nested() ? 0 : query.sizes()[1];
  const auto dim_per_head = D / num_head;
#endif

  // shape: [B, T, 3 x D]
  auto qkv = qkv_projection(query, key, value, embed_dim, qkv_weight);

  if (!qkv.is_nested() && qkv.numel() == 0) {
    if (query.is_nested()) {
      return std::make_tuple(Tensor(), Tensor());
    }
    return std::make_tuple(at::empty_like(query), Tensor());
  }

#ifndef NDEBUG
  if (!query.is_nested() || !qkv.is_nested()) {
    if (query.is_nested()) {
      T = qkv.size(1);
    }
    debug_assert_shape(__LINE__, qkv, {B, T, 3 * D});
  }
#endif

#ifdef DEBUG_PRINT_EACH_STEP
  if (!qkv.is_nested()) {
    std::cerr << "qkv: " << qkv << std::endl;
  }
#endif
  // shape: 3 x [B, num_head, T, dim_per_head]
  auto q_k_v = _transform_bias_rescale_qkv(qkv, qkv_bias, num_head);
  qkv = Tensor(); // Not used any more, allow free
  auto& q = std::get<0>(q_k_v);
  const auto& k = std::get<1>(q_k_v);
  const auto& v = std::get<2>(q_k_v);
#ifndef NDEBUG
  debug_assert_shape(__LINE__, q, {B, num_head, T, dim_per_head});
  debug_assert_shape(__LINE__, k, {B, num_head, T, dim_per_head});
  debug_assert_shape(__LINE__, v, {B, num_head, T, dim_per_head});
#endif
#ifdef DEBUG_PRINT_EACH_STEP
  std::cerr << "q: " << q << std::endl;
  std::cerr << "k: " << k << std::endl;
  std::cerr << "v: " << v << std::endl;
#endif

  // shape: [B, num_head, T, T]
  auto qkt = bmm_nt(q, k);
  // q & k are dead but cannot be freed because they were packed with v
#ifndef NDEBUG
  debug_assert_shape(__LINE__, qkt, {B, num_head, T, T});
#endif
#ifdef DEBUG_PRINT_EACH_STEP
  std::cerr << "qkt: " << qkt << std::endl;
#endif

  // shape: [B, num_head, T, T]
  // TODO: long-term, have a kernel that works with
  // NestedTensor directly if there is no mask passed
  qkt = masked_softmax(qkt, mask, query, mask_type);
#ifdef DEBUG_PRINT_EACH_STEP
  std::cerr << "qkt after softmax: " << qkt << std::endl;
#endif

  // shape: [B, num_head, T, dim_per_head]
  // reuse storage for q; we're done with it
  auto attn_ctx = bmm_nn(q, qkt, v);
  // qkv is not dead; we just reused storage for q!
  if (!need_weights) {
    qkt = Tensor();
  }
#ifndef NDEBUG
  debug_assert_shape(__LINE__, attn_ctx, {B, num_head, T, dim_per_head});
#endif
#ifdef DEBUG_PRINT_EACH_STEP
  std::cerr << "attn_ctx: " << attn_ctx << std::endl;
#endif

  // shape: [B, T, D]
  // Fuse transform_0213 inside
  auto proj = transform0213_gemm_nt_bias(
      attn_ctx, proj_weight, proj_bias, query);
#ifndef NDEBUG
  debug_assert_shape(__LINE__, proj, {B, T, D});
#endif
  if (need_weights && average_attn_weights) {
    // weights are not needed for full transformer, so don't worry too
    // much about performance -- we implement this just to make use
    // cases that don't disable need_weights still get some speedup.
    qkt = qkt.sum(1);
    qkt /= num_head;
  }
  return std::make_tuple(std::move(proj), std::move(qkt));
}

int64_t _fused_sdp_choice_cpp(const Tensor& query_, const Tensor& key, const Tensor& value,
        const c10::optional<Tensor>& attn_mask_, double dropout_p, bool is_causal, c10::optional<double> scale){
  sdp::sdp_params kernel_params{query_, key, value, attn_mask_, dropout_p, is_causal};
  auto backend = sdp::select_sdp_backend_cpp(kernel_params);
  if (backend == sdp::SDPBackend::error) {
    TORCH_CHECK(
        false,
        "No viable backend for scaled_dot_product_attention was found. ",
        "This is likely due to turning off both the math kernel and the fused kernels.");
  }
  return static_cast<int64_t>(backend);
}

REGISTER_ARCH_DISPATCH(_fused_sdp_choice_stub, DEFAULT, &_fused_sdp_choice_cpp);
REGISTER_AVX2_DISPATCH(_fused_sdp_choice_stub, &_fused_sdp_choice_cpp);
REGISTER_AVX512_DISPATCH(_fused_sdp_choice_stub, &_fused_sdp_choice_cpp);
REGISTER_VSX_DISPATCH(_fused_sdp_choice_stub, &_fused_sdp_choice_cpp);
REGISTER_ZVECTOR_DISPATCH(_fused_sdp_choice_stub, &_fused_sdp_choice_cpp);

int64_t _fused_sdp_choice_meta(
    const Tensor& query_,
    const Tensor& key,
    const Tensor& value,
    const c10::optional<Tensor>& attn_mask_,
    double dropout_p,
    bool is_causal,
    c10::optional<double> scale) {
  auto query_key_set = query_.key_set();
  bool has_cuda = query_key_set.has(c10::DispatchKey::CUDA);
  if (has_cuda) {
    auto choice_int = _fused_sdp_choice_stub(
        at::kCUDA,
        query_,
        key,
        value,
        attn_mask_,
        dropout_p,
        is_causal,
        scale);
    return choice_int;
  }
  return static_cast<int64_t>(sdp::SDPBackend::math);
}
namespace {

inline void validate_sdpa_input(
    const Tensor& query_,
    const Tensor& key,
    const Tensor& value,
    const c10::optional<Tensor>& attn_mask_,
    double dropout_p,
    bool is_causal,
    c10::optional<double> scale) {
  TORCH_CHECK(
      query_.dtype() == key.dtype() && query_.dtype() == value.dtype(),
      "Expected query, key, and value to have the same dtype, but got query.dtype: ",
      query_.dtype(), " key.dtype: ", key.dtype(), " and value.dtype: ", value.dtype(), " instead.");
  TORCH_CHECK(
      query_.device() == key.device() && query_.device() == value.device(),
      "Expected query, key, and value to have the same device type, but got query.device: ",
      query_.device(), " key.device: ", key.device(), " and value.device: ", value.device(), " instead.");
  TORCH_CHECK(
      query_.dim() >= 2 && key.dim() >= 2 && value.dim() >= 2,
      "Expected query, key, and value to all be  at least 2 dimensional, but got query.dim: ",
      query_.dim(), " key.dim: ", key.dim(), " and value.dim: ", value.dim(), " instead.");
  if (attn_mask_.has_value()){
    auto mask_dtype = attn_mask_->dtype();
    TORCH_CHECK(mask_dtype == at::kBool || mask_dtype == query_.dtype(),
      "Expected attn_mask dtype to be bool or to match query dtype, but got attn_mask.dtype: ",
      mask_dtype, " and  query.dtype: ", query_.dtype(), " instead.");
    TORCH_CHECK(
      !query_.is_nested() && !key.is_nested(),
      "Scaled_dot_product_attention: Nested tensors for query / key are not supported "
      "when an explicit attn_mask is set");
  }
  return;
}
// This function is used to produce an attn_mask
// in a standard format that can be consumed by both
// the math and memory efficient attn_mask implementation
//  Args:
//    attn_mask: attn_mask of shape (B, L, S) or (L, S) or (B, N_heads, L, S)
c10::optional<Tensor> convert_boolean_attn_mask(const c10::optional<Tensor>& attn_mask, caffe2::TypeMeta dtype) {
  // Pass through
  if(!attn_mask.has_value()){
    return c10::nullopt;
  }
  // Convert boolean mask to additive mask; need to invert mask to indicate what
  // to mask *out*.
  if (attn_mask->dtype() == at::kBool) {
    auto new_attn_mask = at::zeros_like(attn_mask.value(), dtype);
    // TODO Use the max type of the input and output
    new_attn_mask.masked_fill_(
        attn_mask->logical_not(), -std::numeric_limits<double>::infinity());
    return new_attn_mask;
  }
  // Otherwise, attn_mask represents an additive attention tensor
  return attn_mask;
}
// Memory Efficient Attention requires a padded attn mask bias
// This function pads the attn_mask bias to be a multiple of 16
// Then slices the padded bias to the original size
// We apply this function to the top level SDPA so that
// if padding is done it will be tracked for backward automatically

template <int alignment>
bool is_aligned(const SymInt& size){
  return size % alignment == 0;
}

template <int alignment>
at::Tensor pad_bias(const at::Tensor& attn_bias) {
  auto last_dim_size = attn_bias.sym_size(-1);
  auto pad_count = alignment - (last_dim_size % alignment);
  auto padded_bias = at::pad_symint(attn_bias, {c10::SymInt(0), pad_count});
  return padded_bias.slice_symint(-1, 0, last_dim_size);
}

at::Tensor preprocess_mask(
    const at::Tensor& mask,
    const at::Tensor& query,
    const at::Tensor& key,
    const at::Tensor& value) {
  constexpr int mem_eff_alignment = 16;
  // Expand to 4d case
  at::Tensor attn_mask = mask.expand_symint(
      {query.sym_size(0),
       query.sym_size(1),
       query.sym_size(2),
       key.sym_size(2)});

  bool aligned_last_dim = is_aligned<mem_eff_alignment>(attn_mask.sym_size(-1));
  // Apply pad_bias and store the result in attn_mask
  if (!aligned_last_dim) {
    return pad_bias<mem_eff_alignment>(attn_mask);
  }
  // Check and make the tensor contiguous if needed
  if (attn_mask.sym_stride(0) % 16 != 0 || attn_mask.sym_stride(1) % 16 != 0 ||
      attn_mask.sym_stride(2) % 16 != 0) {
    return attn_mask.contiguous();
  }

  return attn_mask;
}

} // namespace

// Computes scaled dot product attention on query, key and value tensors, using
// an optional attention mask if passed, and applying dropout if a probability
// greater than 0.0 is specified.
//
// Args:
//     query (Tensor): Query tensor; shape (N, ..., L, E)
//     key (Tensor): Key tensor; shape (N, ..., S, E)
//     value (Tensor): Value tensor; shape (N, ..., S, E)
//     attn_mask (optional Tensor): Attention mask; shape (N, ..., L, S) or (L, S). Currently, only a boolean mask
//         is supported, where a value of True indicates that the element *should* take part in attention.
//     dropout_p (float): Dropout probability; if greater than 0.0, dropout is applied
//     need_attn_weights (bool): If true, the second return value will contain the attention weights used;
//         otherwise, the second return value is unspecified
//     is_causal (bool): If true, assumes causal attention masking; for this case, attn_mask should not be set.
//         TODO: Consider removing this flag before promoting this function to the public API. It's possible
//         to get specialized support for causal masks (and other types of masking e.g. local attention / block
//         sparse masks) via tensor subclassing, allowing for a leaner API.
//
// Returns a tuple containing:
//     output (Tensor): Attention output; shape (N, ..., L, E)
//     attn_weights (Tensor): Attention weighting; shape (N, ..., L, S)
//
// Shape legend:
//     N: Batch size
//     ...: Any number of other batch dimensions (optional)
//     S: Source sequence length
//     L: Target sequence length
//     E: Embedding dimension
Tensor scaled_dot_product_attention(
    const Tensor& query_,
    const Tensor& key,
    const Tensor& value,
    const c10::optional<Tensor>& attn_mask_,
    double dropout_p,
    bool is_causal,
    c10::optional<double> scale) {
  validate_sdpa_input(query_, key, value, attn_mask_, dropout_p, is_causal, scale);
  int64_t choice_int = static_cast<int64_t>(sdp::SDPBackend::math);
  if (query_.device().type() == DeviceType::CUDA
      || query_.device().type() == DeviceType::CPU){
    choice_int = _fused_sdp_choice_stub(query_.device().type(),
      query_, key, value, attn_mask_, dropout_p, is_causal, scale);
  }
  sdp::SDPBackend backend = static_cast<sdp::SDPBackend>(choice_int);
  c10::optional<Tensor> attn_mask = convert_boolean_attn_mask(attn_mask_, query_.dtype());
  switch (backend) {
    case sdp::SDPBackend::flash_attention: {
      auto out_lse_softmax = at::_scaled_dot_product_flash_attention(
          query_, key, value, dropout_p, is_causal, false /*return_debug_mask*/, scale);
      return std::get<0>(out_lse_softmax);
    }
    case sdp::SDPBackend::efficient_attention: {
      bool compute_logsumexp =
          (query_.requires_grad() || key.requires_grad() ||
           value.requires_grad());
      if (attn_mask.has_value()) {
        attn_mask.value() = preprocess_mask(attn_mask.value(), query_, key, value);;
      }
      auto out_and_lse = at::_scaled_dot_product_efficient_attention(
          query_, key, value, attn_mask, compute_logsumexp, dropout_p, is_causal, scale);
      return std::get<0>(out_and_lse);
    }
    case sdp::SDPBackend::math:
      return std::get<0>(at::_scaled_dot_product_attention_math(
          query_,
          key,
          value,
          attn_mask,
          dropout_p,
          is_causal,
          c10::nullopt, /*dropout_mask*/
          scale));
    default:
      TORCH_CHECK(
          false,
          "No viable backend for scaled_dot_product_attention was found.");
      return Tensor();
  }
}

std::tuple<Tensor, Tensor> _scaled_dot_product_attention_math(
        const Tensor& query_, const Tensor& key, const Tensor& value,
        const c10::optional<Tensor>& attn_mask_, double dropout_p, bool is_causal,
        const c10::optional<Tensor>& dropout_mask, c10::optional<double> scale) {
  C10_LOG_API_USAGE_ONCE("torch.sdpa.math_fallback");
  if (query_.is_nested() || key.is_nested() || value.is_nested()) {
    TORCH_CHECK(
        query_.is_contiguous() && key.is_contiguous() &&
            value.is_contiguous(),
        "scaled_dot_product_attention: If inputs are nested tensors they must be contiguous");
  }
    auto attn_mask = attn_mask_;
    // Naive, composite implementation defined here.

    // Scale q, k before matmul for stability see https://tinyurl.com/sudb9s96 for math
    bool is_negative_scaling = scale.has_value() && scale.value() < 0.0;
    const auto scaling_factor = sdp::calculate_scale(query_, is_negative_scaling ? std::abs(scale.value()) : scale).sqrt();

    const auto query = query_ * (is_negative_scaling ? c10::SymFloat(0.0) - scaling_factor: scaling_factor);
    if (is_causal) {
        TORCH_CHECK(!attn_mask.has_value(),
                "_scaled_dot_product_attention: Explicit attn_mask should not be set when is_causal=True");
        TORCH_CHECK(!query.is_nested() && !key.is_nested(),
                "_scaled_dot_product_attention: Nested tensors for query / key are not supported when is_causal=True");

        // Replace attn_mask with causal mask; lower triangular elements take part in attention.
        const auto L = query.sym_size(-2), S = key.sym_size(-2);
        attn_mask = at::ones_symint({L, S}, query.options().dtype(at::kBool)).tril();
        attn_mask = convert_boolean_attn_mask(attn_mask, query.dtype());
    }
    auto attn = at::matmul(query, key.transpose(-2, -1) * scaling_factor);
    if (attn_mask.has_value()) {
      if (at::areAnyTensorSubclassLike({attn, *attn_mask})) {
        attn = attn.add(*attn_mask);
      } else {
        attn.add_(*attn_mask);
      }
    }
    attn = at::softmax(attn, -1);
    if (dropout_p > 0.0) {
      if (dropout_mask.has_value()) {
        // In order to validate the correctness of the fused kernels, we need to
        // use the same dropout mask in order to compare the results.
        TORCH_WARN_ONCE("Dropout mask should only be used for testing purposes.");
        attn = attn.masked_fill(dropout_mask->logical_not(), 0.0);
        auto dropout_scaling = 1.0 / (1 - dropout_p);
        return std::make_tuple(at::matmul(attn, value * dropout_scaling), attn);
      } else {
        attn = at::dropout(attn, dropout_p, true);
      }
    }

    return std::make_tuple(at::matmul(attn, value), attn);
}

std::tuple<
    at::Tensor,
    at::Tensor,
    at::Tensor,
    at::Tensor,
    int64_t,
    int64_t,
    at::Tensor,
    at::Tensor,
    at::Tensor>
_scaled_dot_product_flash_attention_cpu(
    const Tensor& query,
    const Tensor& key,
    const Tensor& value,
    double dropout_p,
    bool is_causal,
    bool return_debug_mask,
    c10::optional<double> scale) {
  const auto dtype = query.scalar_type();
  int64_t batchSize = query.size(0);
  int64_t qSize = query.size(2);
  int64_t num_head = query.size(1);
  int64_t headSize = query.size(3);

  TORCH_CHECK(c10::isFloatingType(dtype) && dtype != ScalarType::Half,
    "scaled_dot_product_attention_flash_attention: Expected data type in FP32, FP64, BF16, but got ", dtype, " instead.");
  TORCH_CHECK(query.dim() == 4 && key.dim() == 4 && value.dim() == 4,
    "scaled_dot_product_attention_flash_attention: Accept only 4 dims inputs shape of {B, H, T, K}");
  TORCH_CHECK(dropout_p < 1e-5,
    "scaled_dot_product_attention_flash_attention: Currently do not support dropout > 0");
  TORCH_CHECK((query.size(3) == value.size(3)) && (key.size(3) == value.size(3)),
    "scaled_dot_product_attention_flash_attention: Q/K/V should have the same head size");
  TORCH_CHECK(return_debug_mask == false,
    "scaled_dot_product_attention_flash_attention: Currently do not support 'return_debug_mask'");

  at::Tensor output = at::empty({batchSize, qSize, num_head, headSize}, query.options());
  const auto accumulate_dtype = toOpMathType(dtype);
<<<<<<< HEAD
  at::Tensor logsumexp = at::empty({batchSize, qSize, num_head},
=======
  at::Tensor logsumexp = at::empty({batchSize, is_training ? qSize : 0, num_head},
>>>>>>> 045adf6d
      query.options().dtype(accumulate_dtype));
  at::Tensor cum_seq_q = at::empty({}, at::kLong);
  at::Tensor cum_seq_k = at::empty({}, at::kLong);
  int64_t max_q = 0;
  int64_t max_k = 0;
  at::Tensor philox_seed = at::empty({}, at::kLong);
  at::Tensor philox_offset = at::empty({}, at::kLong);
  at::Tensor debug_attn_mask = at::empty({}, query.options());

  flash_attention_kernel(kCPU, output, logsumexp, cum_seq_q, cum_seq_k,
      max_q, max_k, philox_seed, philox_offset, debug_attn_mask,
      query, key, value, dropout_p, is_causal, return_debug_mask, scale);

  output = output.transpose(1, 2);
  logsumexp = logsumexp.transpose(1, 2);

  return std::make_tuple(std::move(output), std::move(logsumexp),
      std::move(cum_seq_q), std::move(cum_seq_k), max_q, max_k,
      std::move(philox_seed), std::move(philox_offset), std::move(debug_attn_mask));
}

std::tuple<at::Tensor, at::Tensor, at::Tensor>
_scaled_dot_product_flash_attention_backward_cpu(
    const Tensor& grad_out,
    const Tensor& query,
    const Tensor& key,
    const Tensor& value,
    const Tensor& out,
    const Tensor& logsumexp,
    const Tensor& cum_seq_q,
    const Tensor& cum_seq_k,
    const int64_t max_q,
    const int64_t max_k,
    double dropout_p,
    bool is_causal,
    const Tensor& philox_seed,
    const Tensor& philox_offset,
    c10::optional<double> scale) {
  if (!grad_out.defined()) {
    return std::make_tuple(Tensor{}, Tensor{}, Tensor{});
  }
  auto grad_out_t = grad_out.transpose(1, 2);
  auto q_t = query.transpose(1, 2);
  auto k_t = key.transpose(1, 2);
  auto v_t = value.transpose(1, 2);
  auto o_t = out.transpose(1, 2);
  auto lse_t = logsumexp.transpose(1, 2);

  auto grad_q = at::zeros(q_t.sizes(), query.options());
  auto grad_k = at::zeros(k_t.sizes(), key.options());
  auto grad_v = at::zeros(v_t.sizes(), value.options());

  flash_attention_backward_kernel(kCPU, grad_q, grad_k, grad_v,
      grad_out_t, q_t, k_t, v_t, o_t, lse_t, cum_seq_q, cum_seq_k,
      max_q, max_k, dropout_p, is_causal, philox_seed, philox_offset, scale);

  grad_q = grad_q.transpose(1, 2);
  grad_k = grad_k.transpose(1, 2);
  grad_v = grad_v.transpose(1, 2);

  return std::make_tuple(std::move(grad_q), std::move(grad_k), std::move(grad_v));
}

Tensor triton_multi_head_attention(
    const Tensor& query,
    const Tensor& key,
    const Tensor& value,
    const int64_t embed_dim,
    const int64_t num_head,
    const Tensor& qkv_weight,
    const Tensor& qkv_bias,
    const Tensor& proj_weight,
    const Tensor& proj_bias,
    const c10::optional<Tensor>& mask) {
  // query shape: [B, T, D]
  // qkv_weight shape: [3 * D, D]
  TORCH_CHECK(!mask, "Only causal mask is supported for Triton.");

  const auto D = embed_dim;
  TORCH_CHECK(
      query.dim() == 3,
      "expected 3-D `query`, got ",
      query.dim(),
      "-D tensor");
  TORCH_CHECK(
      query.sizes()[2] == embed_dim,
      "passed-in embed_dim ",
      embed_dim,
      " didn't match last dim of query ",
      query.sizes()[2]);
  TORCH_CHECK(
      key.dim() == 3,
      "expected 3-D `key`, got ",
      key.dim(),
      "-D tensor");
  TORCH_CHECK(
      value.dim() == 3,
      "expected 3-D `value`, got ",
      value.dim(),
      "-D tensor");
  TORCH_CHECK(
          query.sizes() == key.sizes() && key.sizes() == value.sizes(),
      "expected `query`/`key`/`value` shapes to match");
  TORCH_CHECK(
      qkv_weight.dim() == 2,
      "expected 2-D `qkv_weight`, got ",
      qkv_weight.dim(),
      "-D tensor");
  TORCH_CHECK(
      D * 3 == qkv_weight.sizes()[0],
      "expected `qkv_weight` first dim to be 3x embed_dim");
  TORCH_CHECK(
      D == qkv_weight.sizes()[1],
      "expected `qkv_weight` second dim to be embed_Dim");

#ifndef NDEBUG
  const auto B = query.is_nested()
      ? get_nested_tensor_impl(query)->get_nested_sizes().size(0)
      : query.sizes()[0];
  auto T = query.is_nested() ? 0 : query.sizes()[1];
  const auto dim_per_head = D / num_head;
#endif

  // shape: [B, T, 3 x D]
  auto qkv = qkv_projection(query, key, value, embed_dim, qkv_weight);

  // shape: 3 x [B, num_head, T, dim_per_head]
  auto q_k_v = _transform_bias_rescale_qkv(qkv, qkv_bias, num_head);
  qkv = Tensor(); // Not used any more, allow free
  auto& q = std::get<0>(q_k_v);
  const auto& k = std::get<1>(q_k_v);
  const auto& v = std::get<2>(q_k_v);
#ifndef NDEBUG
  debug_assert_shape(__LINE__, q, {B, num_head, T, dim_per_head});
  debug_assert_shape(__LINE__, k, {B, num_head, T, dim_per_head});
  debug_assert_shape(__LINE__, v, {B, num_head, T, dim_per_head});
#endif
#ifdef DEBUG_PRINT_EACH_STEP
  std::cerr << "q: " << q << std::endl;
  std::cerr << "k: " << k << std::endl;
  std::cerr << "v: " << v << std::endl;
#endif

  auto attn_ctx = at::_triton_scaled_dot_attention(q, k, v);

#ifndef NDEBUG
  debug_assert_shape(__LINE__, attn_ctx, {B, num_head, T, dim_per_head});
#endif
#ifdef DEBUG_PRINT_EACH_STEP
  std::cerr << "attn_ctx: " << attn_ctx << std::endl;
#endif

  // shape: [B, T, D]
  // Fuse transform_0213 inside
  auto proj = transform0213_gemm_nt_bias(
      attn_ctx, proj_weight, proj_bias, query);
#ifndef NDEBUG
  debug_assert_shape(__LINE__, proj, {B, T, D});
#endif
  return proj;
}
} // namespace native
} // namespace at<|MERGE_RESOLUTION|>--- conflicted
+++ resolved
@@ -791,11 +791,15 @@
   int64_t num_head = query.size(1);
   int64_t headSize = query.size(3);
 
+  bool is_training =
+      (query.requires_grad() || key.requires_grad() ||
+      value.requires_grad());
+
   TORCH_CHECK(c10::isFloatingType(dtype) && dtype != ScalarType::Half,
     "scaled_dot_product_attention_flash_attention: Expected data type in FP32, FP64, BF16, but got ", dtype, " instead.");
   TORCH_CHECK(query.dim() == 4 && key.dim() == 4 && value.dim() == 4,
     "scaled_dot_product_attention_flash_attention: Accept only 4 dims inputs shape of {B, H, T, K}");
-  TORCH_CHECK(dropout_p < 1e-5,
+  TORCH_CHECK(dropout_p == 0.0,
     "scaled_dot_product_attention_flash_attention: Currently do not support dropout > 0");
   TORCH_CHECK((query.size(3) == value.size(3)) && (key.size(3) == value.size(3)),
     "scaled_dot_product_attention_flash_attention: Q/K/V should have the same head size");
@@ -804,11 +808,7 @@
 
   at::Tensor output = at::empty({batchSize, qSize, num_head, headSize}, query.options());
   const auto accumulate_dtype = toOpMathType(dtype);
-<<<<<<< HEAD
-  at::Tensor logsumexp = at::empty({batchSize, qSize, num_head},
-=======
   at::Tensor logsumexp = at::empty({batchSize, is_training ? qSize : 0, num_head},
->>>>>>> 045adf6d
       query.options().dtype(accumulate_dtype));
   at::Tensor cum_seq_q = at::empty({}, at::kLong);
   at::Tensor cum_seq_k = at::empty({}, at::kLong);
