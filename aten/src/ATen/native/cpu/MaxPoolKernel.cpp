#define TORCH_ASSERT_ONLY_METHOD_OPERATORS
#include <ATen/native/AdaptivePooling.h>
#include <ATen/core/Tensor.h>

#include <ATen/Dispatch.h>
#include <ATen/Parallel.h>
#include <ATen/cpu/vec/vec.h>
#include <ATen/cpu/vec/functional.h>
#include <ATen/native/Pool.h>
#include <ATen/native/cpu/utils.h>
#include <c10/util/irange.h>
#include <type_traits>
#include <ATen/OpMathType.h>

namespace at::native {

namespace {

<<<<<<< HEAD
template <typename scalar_t, typename opmath_t>
inline
typename std::enable_if<std::is_same<scalar_t, opmath_t>::value, void>::type
compute_internal(
=======
template <typename scalar_t>
bool is_nan(scalar_t v) {
  if (std::is_integral<scalar_t>::value || std::is_same<scalar_t, unsigned char>::value) {
    return false;
  }
  return std::isnan(v);
}

template <typename scalar_t, typename accscalar_t>
inline void compute_internal(
>>>>>>> 931c8ded
  scalar_t* input_data,
  scalar_t* out_data,
  opmath_t* max_ptr,
  vec::int_same_size_t<opmath_t>* index_ptr,
  int64_t* ind,
  int64_t input_depth, int64_t input_height, int64_t input_width, int64_t channels,
  int64_t n,
  int64_t len,
  int64_t size,
  int64_t id0, int64_t id1,
  int64_t ih0, int64_t ih1,
  int64_t iw0, int64_t iw1,
  int64_t dilationD,
  int64_t dilationH,
  int64_t dilationW) {
  using Vec = vec::Vectorized<scalar_t>;
  using integer_t = vec::int_same_size_t<opmath_t>;
  using iVec = vec::Vectorized<integer_t>;
  // Pass I: init out lane
  iVec index0_vec = iVec(id0 * input_height * input_width + ih0 * input_width + iw0);
  Vec out_vec = Vec(-std::numeric_limits<scalar_t>::infinity());
  int64_t d1 = 0;
  for (; d1 < len; d1 += Vec::size()) {
    index0_vec.store(index_ptr + d1);
    out_vec.store(out_data + d1);
  }
  for (; d1 < size; d1++) {
    ind[d1] = ih0 * input_width + iw0;
    out_data[d1] = -std::numeric_limits<scalar_t>::infinity();
  }
  // Pass II: compute local max
  for (int64_t id = id0; id < id1; id += dilationD) {
    for (int64_t ih = ih0; ih < ih1; ih += dilationH) {
      for (int64_t iw = iw0; iw < iw1; iw += dilationW) {
        scalar_t* in = input_data + (n * input_depth * input_height * input_width +
            id * input_height * input_width + ih * input_width + iw) * channels;

        int64_t d2 = 0;
        for (; d2 < len; d2 += Vec::size()) {
          iVec index_vec = iVec(id * input_height * input_width + ih * input_width + iw);
          Vec val_vec = Vec::loadu(in + d2);
          iVec maxindex_vec = iVec::loadu(index_ptr + d2);
          Vec maxval_vec = Vec::loadu(out_data + d2);

          // true = all ones, false = all zeros
          Vec mask = (val_vec > maxval_vec) | is_nan_vec(val_vec);
          iVec imask = vec::cast<integer_t>(mask);
          Vec out_vec = Vec::blendv(maxval_vec, val_vec, mask);
          iVec ind_vec = iVec::blendv(maxindex_vec, index_vec, imask);

          out_vec.store(out_data + d2);
          ind_vec.store(index_ptr + d2);
        }
        for (; d2 < size; d2++) {
          int64_t index = id * input_height * input_width + ih * input_width + iw;
          scalar_t val = in[d2];
          int64_t maxindex = ind[d2];
          scalar_t maxval = out_data[d2];

          bool mask = (val > maxval) || is_nan(static_cast<double>(val));
          out_data[d2] = mask ? val : maxval;
          ind[d2] = mask ? index : maxindex;
        }
      }
    }
  }
}

// std::is_same<scalar_t, at::BFloat16> || std::is_same<scalar_t, at::Half>
template <typename scalar_t, typename opmath_t>
inline
typename std::enable_if<!std::is_same<scalar_t, opmath_t>::value, void>::type
compute_internal(
  scalar_t* input_data,
  scalar_t* out_data,
  opmath_t* max_ptr,
  vec::int_same_size_t<opmath_t>* index_ptr,
  int64_t* ind,
  int64_t input_depth, int64_t input_height, int64_t input_width, int64_t channels,
  int64_t n,
  int64_t len,
  int64_t size,
  int64_t id0, int64_t id1,
  int64_t ih0, int64_t ih1,
  int64_t iw0, int64_t iw1,
  int64_t dilationD,
  int64_t dilationH,
  int64_t dilationW) {
  using Vec = vec::Vectorized<scalar_t>;
  using fVec = vec::Vectorized<opmath_t>;
  using iVec = vec::Vectorized<int32_t>;
  // Pass I: init out lane
  iVec index0_vec = iVec(id0 * input_height * input_width + ih0 * input_width + iw0);
  fVec out_vec = fVec(-std::numeric_limits<opmath_t>::infinity());
  int64_t d1 = 0;
  for (; d1 < len; d1 += fVec::size()) {
    index0_vec.store(index_ptr + d1);
    out_vec.store(max_ptr + d1);
  }
  for (; d1 < size; d1++) {
    ind[d1] = ih0 * input_width + iw0;
    max_ptr[d1] = -std::numeric_limits<opmath_t>::infinity();
  }
  // Pass II: compute local max
  for (int64_t id = id0; id < id1; id += dilationD) {
    for (int64_t ih = ih0; ih < ih1; ih += dilationH) {
      for (int64_t iw = iw0; iw < iw1; iw += dilationW) {
        scalar_t* in = input_data + (n * input_depth * input_height * input_width +
            id * input_height * input_width + ih * input_width + iw) * channels;

        int64_t d2 = 0;
        for (; d2 < len; d2 += Vec::size()) {
          iVec index_ivec = iVec(id * input_height * input_width + ih * input_width + iw);
          Vec val_bvec = Vec::loadu(in + d2);
          fVec val_fvec0, val_fvec1;
          std::tie(val_fvec0, val_fvec1) = convert_to_float<scalar_t>(val_bvec);

          iVec maxindex_ivec0 = iVec::loadu(index_ptr + d2);
          iVec maxindex_ivec1 = iVec::loadu(index_ptr + d2 + iVec::size());
          fVec maxval_fvec0 = fVec::loadu(max_ptr + d2);
          fVec maxval_fvec1 = fVec::loadu(max_ptr + d2 + fVec::size());

          // true = all ones, false = all zeros
          fVec mask0 = (val_fvec0 > maxval_fvec0) | is_nan_vec(val_fvec0);
          fVec mask1 = (val_fvec1 > maxval_fvec1) | is_nan_vec(val_fvec1);
          iVec imask0 = vec::cast<int32_t>(mask0);
          iVec imask1 = vec::cast<int32_t>(mask1);

          fVec max_fvec0 = fVec::blendv(maxval_fvec0, val_fvec0, mask0);
          fVec max_fvec1 = fVec::blendv(maxval_fvec1, val_fvec1, mask1);
          iVec ind_vec0 = iVec::blendv(maxindex_ivec0, index_ivec, imask0);
          iVec ind_vec1 = iVec::blendv(maxindex_ivec1, index_ivec, imask1);

          max_fvec0.store(max_ptr + d2);
          max_fvec1.store(max_ptr + d2 + fVec::size());
          // out_vec.store(out + d2);
          ind_vec0.store(index_ptr + d2);
          ind_vec1.store(index_ptr + d2 + iVec::size());
        }
        for (; d2 < size; d2++) {
          int64_t index = id * input_height * input_width + ih * input_width + iw;
          opmath_t val = opmath_t(in[d2]);
          int64_t maxindex = ind[d2];
          opmath_t maxval = max_ptr[d2];

          bool mask = (val > maxval) || std::isnan(val);
          max_ptr[d2] = mask ? val : maxval;
          ind[d2] = mask ? index : maxindex;
        }
      }
    }
  }
  // Convert max values from float to bfloat16/half
  int64_t d3 = 0;
  for (; d3 < len; d3 += Vec::size()) {
    fVec max_fvec0 = fVec::loadu(max_ptr + d3);
    fVec max_fvec1 = fVec::loadu(max_ptr + d3 + fVec::size());
    Vec max_bvec = convert_from_float<scalar_t>(max_fvec0, max_fvec1);
    max_bvec.store(out_data + d3);
  }
  for (; d3 < size; d3++) {
    out_data[d3] = scalar_t(max_ptr[d3]);
  }
}

template <typename scalar_t, bool is_3d>
void cpu_max_pool(
    const Tensor& output_,
    const Tensor& indices_,
    const Tensor& input_,
    IntArrayRef kWHD,
    IntArrayRef dWHD,
    IntArrayRef padWHD,
    IntArrayRef dilWHD) {
  size_t dims =  is_3d ? 3 : 2;
  TORCH_CHECK(kWHD.size() == dims && dWHD.size() == dims && padWHD.size() == dims && dilWHD.size() == dims,
              "max pooling 2d/3d are not matched");
  int kW = kWHD[0];
  int kH = kWHD[1];
  int dW = dWHD[0];
  int dH = dWHD[1];
  int padW = padWHD[0];
  int padH = padWHD[1];
  int dilationW = dilWHD[0];
  int dilationH = dilWHD[1];

  int kD = is_3d ? kWHD[dims - 1] : 1;
  int dD = is_3d ? dWHD[dims - 1] : 1;
  int padD = is_3d ? padWHD[dims - 1] : 0;
  int dilationD = is_3d ? dilWHD[dims - 1] : 1;

  auto input = input_.contiguous();
  auto output = output_.contiguous();
  auto indices = indices_.contiguous();

  auto input_data = input.data_ptr<scalar_t>();
  auto output_data = output.data_ptr<scalar_t>();
  auto indices_data = indices.data_ptr<int64_t>();

  int64_t ndim = input.ndimension();
  // treat batch size and channels as one dimension
  //
  // MaxPool2d:
  //   ndim == 3: CHW
  //   ndim == 4: NCHW
  //
  // MaxPool3d:
  //   ndim == 4: CDHW
  //   ndim == 5: NCDHW
  int64_t channels;
  if (is_3d) {
    channels = ndim == 4 ? input.size(0) : input.size(0) * input.size(1);
  } else {
    channels = ndim == 3 ? input.size(0) : input.size(0) * input.size(1);
  }
  int64_t input_depth = is_3d ? input.size(-3) : 1;
  int64_t input_height = input.size(-2);
  int64_t input_width = input.size(-1);
  int64_t output_depth = is_3d ? output.size(-3) : 1;
  int64_t output_height = output.size(-2);
  int64_t output_width = output.size(-1);

  using opmath_t = at::opmath_type<scalar_t>;
  // parallel on dim N, C
  at::parallel_for(0, channels, 0, [&](int64_t begin, int64_t end) {
    for (int64_t c = begin; c < end; c++) {
      scalar_t* input_ptr = input_data + c * input_depth * input_height * input_width;
      scalar_t* output_ptr = output_data + c * output_depth * output_height * output_width;
      int64_t* indices_ptr = indices_data + c * output_depth * output_height * output_width;

      for (int64_t od = 0; od < output_depth; od++) {
        int64_t id0 = od * dD - padD;
        int64_t id1 = std::min(id0 + (kD - 1) * dilationD + 1, input_depth);
        while(id0 < 0) { id0 += dilationD; }

        for (int64_t oh = 0; oh < output_height; oh++) {
          int64_t ih0 = oh * dH - padH;
          int64_t ih1 = std::min(ih0 + (kH - 1) * dilationH + 1, input_height);
          while(ih0 < 0) { ih0 += dilationH; }

          for (int64_t ow = 0; ow < output_width; ow++) {
            int64_t iw0 = ow * dW - padW;
            int64_t iw1 = std::min(iw0 + (kW - 1) * dilationW + 1, input_width);
            while(iw0 < 0) { iw0 += dilationW; }

            // compute local max
            int64_t maxindex = id0 * input_height * input_width + ih0 * input_width + iw0;
<<<<<<< HEAD
            opmath_t maxval = -std::numeric_limits<opmath_t>::infinity();
=======
            accscalar_t maxval;
            if (std::numeric_limits<accscalar_t>::has_infinity) {
              maxval = -std::numeric_limits<accscalar_t>::infinity();
            } else {
              maxval = std::numeric_limits<accscalar_t>::min();
            }
>>>>>>> 931c8ded
            for (int64_t id = id0; id < id1; id += dilationD) {
              for (int64_t ih = ih0; ih < ih1; ih += dilationH) {
                for (int64_t iw = iw0; iw < iw1; iw += dilationW) {
                  int64_t index = id * input_height * input_width + ih * input_width + iw;
<<<<<<< HEAD
                  opmath_t val = input_ptr[index];
                  if ((val > maxval) || std::isnan(val)) {
=======
                  accscalar_t val = input_ptr[index];
                  if ((val > maxval) || is_nan(static_cast<double>(val))) {
>>>>>>> 931c8ded
                    maxval = val;
                    maxindex = index;
                  }
                }
              }
            }

            // set output to local max and store location of max
            int64_t i = od * output_height * output_width + oh * output_width + ow;
            output_ptr[i] = scalar_t(maxval);
            indices_ptr[i] = maxindex;
          }
        }
      }
    }
  });

  if (!output_.is_contiguous()) {
    output_.copy_(output);
  }
  if (!indices_.is_contiguous()) {
    indices_.copy_(indices);
  }
}

template <typename scalar_t>
vec::Vectorized<scalar_t> is_nan_vec(vec::Vectorized<scalar_t> vec) {
  return vec.isnan();
}

// TODO: use is_integeral/is_same to check the scalar_t and simplify the implementation
// currently it does not work
template <>
vec::Vectorized<unsigned char> is_nan_vec<unsigned char>(vec::Vectorized<unsigned char> vec) {
  Vectorized<unsigned char> ret(false);
  return ret;
}

template <>
vec::Vectorized<signed char> is_nan_vec<signed char>(vec::Vectorized<signed char> vec) {
  Vectorized<signed char> ret(false);
  return ret;
}

template <>
vec::Vectorized<short> is_nan_vec<short>(vec::Vectorized<short> vec) {
  Vectorized<short> ret(false);
  return ret;
}

template <>
vec::Vectorized<int> is_nan_vec<int>(vec::Vectorized<int> vec) {
  Vectorized<int> ret(false);
  return ret;
}

template <>
vec::Vectorized<int64_t> is_nan_vec<int64_t>(vec::Vectorized<int64_t> vec) {
  Vectorized<int64_t> ret(false);
  return ret;
}

template <typename scalar_t, bool is_3d>
void cpu_max_pool_channels_last(
    const Tensor& output_,
    const Tensor& indices_,
    const Tensor& input_,
    IntArrayRef kWHD,
    IntArrayRef dWHD,
    IntArrayRef padWHD,
    IntArrayRef dilWHD) {
  size_t dims =  is_3d ? 3 : 2;
  TORCH_CHECK(kWHD.size() == dims && dWHD.size() == dims && padWHD.size() == dims && dilWHD.size() == dims,
              "max pooling 2d/3d are not matched");
  int64_t ndim = input_.ndimension();
  // MaxPool2d: NHWC
  // MaxPool3d: NDHWC
  if (is_3d) {
    TORCH_CHECK(ndim == 5, "max pooling 3d with channels last format supports tensors with 5 dims");
  } else {
    TORCH_CHECK(ndim == 4, "max pooling 2d with channels last format supports tensors with 4 dims");
  }

  int kW = kWHD[0];
  int kH = kWHD[1];
  int dW = dWHD[0];
  int dH = dWHD[1];
  int padW = padWHD[0];
  int padH = padWHD[1];
  int dilationW = dilWHD[0];
  int dilationH = dilWHD[1];

  int kD = is_3d ? kWHD[dims - 1] : 1;
  int dD = is_3d ? dWHD[dims - 1] : 1;
  int padD = is_3d ? padWHD[dims - 1] : 0;
  int dilationD = is_3d ? dilWHD[dims - 1] : 1;

  auto memory_format = is_3d ? at::MemoryFormat::ChannelsLast3d : at::MemoryFormat::ChannelsLast;
  auto input = input_.contiguous(memory_format);
  auto output = output_.contiguous(memory_format);
  auto indices = indices_.contiguous(memory_format);

  auto input_data = input.data_ptr<scalar_t>();
  auto output_data = output.data_ptr<scalar_t>();
  auto indices_data = indices.data_ptr<int64_t>();

  int64_t nbatch = input.size(0);
  int64_t channels = input.size(1);
  int64_t input_depth = is_3d ? input.size(-3) : 1;
  int64_t input_height = input.size(-2);
  int64_t input_width = input.size(-1);
  int64_t output_depth = is_3d ? output.size(-3) : 1;
  int64_t output_height = output.size(-2);
  int64_t output_width = output.size(-1);

  using opmath_t = at::opmath_type<scalar_t>;
  using Vec = vec::Vectorized<scalar_t>;
  using integer_t = vec::int_same_size_t<opmath_t>;
  // for the convience of vectorization, use integer of the same size of scalar_t,
  //   e.g. int32_t for float, int64_t for double
  // need to make sure doesn't overflow
  TORCH_CHECK(input_depth * input_height * input_width <= std::numeric_limits<integer_t>::max());

  // parallel on dim N, {D}, H, W
  at::parallel_for(0, nbatch * output_depth * output_height * output_width, 0, [&](int64_t begin, int64_t end) {
    int64_t n = 0;
    int64_t od = 0;
    int64_t oh = 0;
    int64_t ow = 0;
    data_index_init(begin, n, nbatch, od, output_depth, oh, output_height, ow, output_width);

    int64_t size = channels;
    int64_t len = size - (size % Vec::size());
    // temp buffer holding index with integer_t
    // NOLINTNEXTLINE(modernize-avoid-c-arrays,cppcoreguidelines-avoid-c-arrays)
    std::unique_ptr<integer_t []> index_buffer(new integer_t[len]);
    integer_t * index_ptr = index_buffer.get();
    // temp buffer holding max value with opmath_t
    std::unique_ptr<opmath_t []> max_arr;
    opmath_t* max_ptr = nullptr;
    if (!std::is_same<scalar_t, opmath_t>::value) {
      max_arr = std::make_unique<opmath_t[]>(size);
      max_ptr = max_arr.get();
    }

    for (int64_t i = begin; i < end; i++) {
      int64_t id0 = od * dD - padD;
      int64_t ih0 = oh * dH - padH;
      int64_t iw0 = ow * dW - padW;
      int64_t id1 = std::min(id0 + (kD - 1) * dilationD + 1, input_depth);
      int64_t ih1 = std::min(ih0 + (kH - 1) * dilationH + 1, input_height);
      int64_t iw1 = std::min(iw0 + (kW - 1) * dilationW + 1, input_width);
      while(id0 < 0) { id0 += dilationD; }
      while(ih0 < 0) { ih0 += dilationH; }
      while(iw0 < 0) { iw0 += dilationW; }

      scalar_t* out = output_data + i * channels;
      int64_t* ind = indices_data + i * channels;

      compute_internal(input_data, out, max_ptr, index_ptr, ind, input_depth, input_height, input_width, channels,
                        n, len, size, id0, id1, ih0, ih1, iw0, iw1,
                        dilationD, dilationH, dilationW);

      // convert indice data type
      vec::convert<integer_t, int64_t>(index_buffer.get(), ind, len);

      // move on to next output index
      data_index_step(n, nbatch, od, output_depth, oh, output_height, ow, output_width);
    }
  });

  if (!output_.is_contiguous(memory_format)) {
    output_.copy_(output);
  }
  if (!indices_.is_contiguous(memory_format)) {
    indices_.copy_(indices);
  }
}


template <typename scalar_t, bool is_3d>
void cpu_max_pool_backward(
    const Tensor& grad_input_,
    const Tensor& grad_output_,
    const Tensor& indices_) {
  auto grad_output = grad_output_.contiguous();
  auto indices = indices_.contiguous();
  auto grad_input = grad_input_.contiguous();

  auto grad_output_data = grad_output.data_ptr<scalar_t>();
  auto indices_data = indices.data_ptr<int64_t>();
  auto grad_input_data = grad_input.mutable_data_ptr<scalar_t>();

  // treat batch size and channels as one dimension
  //
  // MaxPool2d:
  //   ndim == 3: CHW
  //   ndim == 4: NCHW
  //
  // MaxPool3d:
  //   ndim == 4: CDHW
  //   ndim == 5: NCDHW
  int64_t ndim = grad_output.ndimension();
  int64_t channels;
  if (is_3d) {
    channels = ndim == 4 ? grad_output.size(0) : grad_output.size(0) * grad_output.size(1);
  } else {
    channels = ndim == 3 ? grad_output.size(0) : grad_output.size(0) * grad_output.size(1);
  }
  int64_t input_depth = is_3d ? grad_input.size(-3) : 1;

  int64_t input_height = grad_input.size(-2);
  int64_t input_width = grad_input.size(-1);
  int64_t output_depth = is_3d ? grad_output.size(-3) : 1;
  int64_t output_height = grad_output.size(-2);
  int64_t output_width = grad_output.size(-1);

  // parallel on dim of N, C
  at::parallel_for(0, channels, 0, [&](int64_t begin, int64_t end) {
    for (const auto c : c10::irange(begin, end)) {
      scalar_t* grad_input_ptr = grad_input_data + c * input_depth * input_height * input_width;
      scalar_t* grad_output_ptr = grad_output_data + c * output_depth * output_height * output_width;
      int64_t * indices_ptr = indices_data + c * output_depth * output_height * output_width;

      for (int64_t od = 0; od < output_depth; od++) {
        for (int64_t oh = 0; oh < output_height; oh++) {
          for (int64_t ow = 0; ow < output_width; ow++) {
            // retrieve position of max
            int64_t index = od * output_height * output_width + oh * output_width + ow;
            int64_t maxindex = indices_ptr[index];
            if (maxindex != -1) {
              // update gradient
              grad_input_ptr[maxindex] += grad_output_ptr[index];
            }
          }
        }
      }
    }
  });

  if (!grad_input_.is_contiguous()) {
    grad_input_.copy_(grad_input);
  }
}

template <typename scalar_t, bool is_3d>
void cpu_max_pool_backward_channels_last(
    const Tensor& grad_input_,
    const Tensor& grad_output_,
    const Tensor& indices_) {
  int64_t ndim = grad_output_.ndimension();
  if (is_3d) {
    TORCH_CHECK(ndim == 5, "MaxPool3d backward with channels last format supports tensors with 5 dims.");
  } else {
    TORCH_CHECK(ndim == 4, "MaxPool2d backward with channels last format supports tensors with 4 dims.");
  }
  auto memory_format = is_3d ? at::MemoryFormat::ChannelsLast3d
                             : at::MemoryFormat::ChannelsLast;
  auto grad_input = grad_input_.contiguous(memory_format);
  auto grad_output = grad_output_.contiguous(memory_format);
  auto indices = indices_.contiguous(memory_format);

  auto grad_input_data = grad_input.mutable_data_ptr<scalar_t>();
  auto grad_output_data = grad_output.data_ptr<scalar_t>();
  auto indices_data = indices.data_ptr<int64_t>();

  // MaxPool2d: NHWC
  // MaxPool3d: NDHWC
  int64_t nbatch = grad_input.size(0);
  int64_t channels = grad_input.size(1);
  int64_t input_depth = is_3d ? grad_input.size(2) : 1;
  int64_t input_height = grad_input.size(-2);
  int64_t input_width = grad_input.size(-1);
  int64_t output_depth = is_3d ? grad_output.size(2) : 1;
  int64_t output_height = grad_output.size(-2);
  int64_t output_width = grad_output.size(-1);

  // parallel on dim N
  at::parallel_for(0, nbatch, 0, [&](int64_t begin, int64_t end) {
    for (const auto n : c10::irange(begin, end)) {
      scalar_t* grad_input_ptr = grad_input_data + n * input_depth * input_height * input_width * channels;
      scalar_t* grad_output_ptr = grad_output_data + n * output_depth * output_height * output_width * channels;
      int64_t* indices_ptr = indices_data + n * output_depth * output_height * output_width * channels;

      for (int64_t od = 0; od < output_depth; od++) {
        for (int64_t oh = 0; oh < output_height; oh++) {
          for (int64_t ow = 0; ow < output_width; ow++) {
            scalar_t* gout = grad_output_ptr + (od * output_height * output_width + oh * output_width + ow) * channels;
            int64_t* ind = indices_ptr + (od * output_height * output_width + oh * output_width + ow) * channels;
            // TODO: gcc vectorization
            for (int64_t c = 0; c < channels; c++) {
              int64_t maxindex = ind[c];
              if (maxindex != -1) {
                grad_input_ptr[maxindex * channels + c] += gout[c];
              }
            }
          }
        }
      }
    }
  });

  if (!grad_input_.is_contiguous(memory_format)) {
    grad_input_.copy_(grad_input);
  }
}

void max_pool2d_kernel_impl(
    const Tensor& output,
    const Tensor& indices,
    const Tensor& input,
    int kW, int kH,
    int dW, int dH,
    int padW, int padH,
    int dilationW, int dilationH) {
  switch (input.suggest_memory_format()) {
    case at::MemoryFormat::Contiguous: {
<<<<<<< HEAD
      AT_DISPATCH_FLOATING_TYPES_AND2(ScalarType::BFloat16, ScalarType::Half, input.scalar_type(), "max_pool2d", [&] {
=======
      AT_DISPATCH_ALL_TYPES_AND(ScalarType::BFloat16, input.scalar_type(), "max_pool2d", [&] {
>>>>>>> 931c8ded
        cpu_max_pool<scalar_t, /*is 3d*/false>(output, indices, input, {kW, kH}, {dW, dH}, {padW, padH}, {dilationW, dilationH});
      });
      break;
    }
    case at::MemoryFormat::ChannelsLast: {
<<<<<<< HEAD
      AT_DISPATCH_FLOATING_TYPES_AND2(ScalarType::BFloat16, ScalarType::Half, input.scalar_type(), "max_pool2d_channels_last", [&] {
=======
      AT_DISPATCH_ALL_TYPES_AND(ScalarType::BFloat16, input.scalar_type(), "max_pool2d_channels_last", [&] {
>>>>>>> 931c8ded
        cpu_max_pool_channels_last<scalar_t, false>(output, indices, input, {kW, kH}, {dW, dH}, {padW, padH}, {dilationW, dilationH});
      });
      break;
    }
    default:
      TORCH_CHECK(false, "Unsupported memory format. Supports only ChannelsLast, Contiguous");
  }
}

void max_pool3d_kernel_impl(
    Tensor& output,
    Tensor& indices,
    const Tensor& input,
    int kW, int kH, int kD,
    int dW, int dH, int dD,
    int padW, int padH, int padD,
    int dilationW, int dilationH, int dilationD) {
  if (input.ndimension() == 4) {
    Tensor input_cl_check = input.unsqueeze(0);
    // align with cuda:
    // work around buggy behavior of suggest_memory_format here where
    // suggested format of unsqueezed tensor is contiguous while it is
    // really only contiguous in ChannelsLast3d
    if ((!input_cl_check.is_contiguous()) &&
                     input_cl_check.is_contiguous(at::MemoryFormat::ChannelsLast3d)) {
      TORCH_CHECK(output.ndimension() == 4 && indices.ndimension() == 4);
      DimVector out_sizes(output.sizes().begin(), output.sizes().end());
      out_sizes.insert(out_sizes.begin(), 1);
      output.resize_(out_sizes, at::MemoryFormat::ChannelsLast3d);
      DimVector indices_sizes(indices.sizes().begin(), indices.sizes().end());
      indices_sizes.insert(indices_sizes.begin(), 1);
      indices.resize_(indices_sizes, at::MemoryFormat::ChannelsLast3d);
<<<<<<< HEAD
      AT_DISPATCH_FLOATING_TYPES_AND2(ScalarType::BFloat16, ScalarType::Half, input.scalar_type(), "max_pool3d_channels_last", [&] {
=======
      AT_DISPATCH_ALL_TYPES_AND(ScalarType::BFloat16, input.scalar_type(), "max_pool3d_channels_last", [&] {
>>>>>>> 931c8ded
        cpu_max_pool_channels_last<scalar_t, /*is 3d*/true>(output, indices, input_cl_check,
          {kW, kH, kD}, {dW, dH, dD}, {padW, padH, padD}, {dilationW, dilationH, dilationD});
      });
      output.squeeze_(0);
      indices.squeeze_(0);
      return;
    }
  }
  switch (input.suggest_memory_format()) {
    case at::MemoryFormat::Contiguous: {
<<<<<<< HEAD
      AT_DISPATCH_FLOATING_TYPES_AND2(ScalarType::BFloat16, ScalarType::Half, input.scalar_type(), "max_pool3d", [&] {
=======
      AT_DISPATCH_ALL_TYPES_AND(ScalarType::BFloat16, input.scalar_type(), "max_pool3d", [&] {
>>>>>>> 931c8ded
        cpu_max_pool<scalar_t, /*is 3d*/true>(output, indices, input,
            {kW, kH, kD}, {dW, dH, dD}, {padW, padH, padD}, {dilationW, dilationH, dilationD});
      });
      break;
    }
    case at::MemoryFormat::ChannelsLast3d: {
<<<<<<< HEAD
      AT_DISPATCH_FLOATING_TYPES_AND2(ScalarType::BFloat16, ScalarType::Half, input.scalar_type(), "max_pool3d_channels_last", [&] {
=======
      AT_DISPATCH_ALL_TYPES_AND(ScalarType::BFloat16, input.scalar_type(), "max_pool3d_channels_last", [&] {
>>>>>>> 931c8ded
        cpu_max_pool_channels_last<scalar_t, true>(output, indices, input,
          {kW, kH, kD}, {dW, dH, dD}, {padW, padH, padD}, {dilationW, dilationH, dilationD});
      });
      break;
    }
    default:
      TORCH_CHECK(false, "Unsupported memory format. Supports only ChannelsLast3d, Contiguous");
  }
}

void max_pool2d_backward_kernel_impl(
    const Tensor& grad_input,
    const Tensor& grad_output,
    const Tensor& indices) {
  switch (grad_output.suggest_memory_format()) {
    case at::MemoryFormat::Contiguous: {
      AT_DISPATCH_FLOATING_TYPES_AND2(ScalarType::BFloat16, ScalarType::Half, grad_output.scalar_type(), "max_pool2d_backward", [&] {
        cpu_max_pool_backward<scalar_t, /*is 3d*/ false>(grad_input, grad_output, indices);
      });
      break;
    }
    case at::MemoryFormat::ChannelsLast: {
      AT_DISPATCH_FLOATING_TYPES_AND2(ScalarType::BFloat16, ScalarType::Half, grad_output.scalar_type(), "max_pool2d_backward_channels_last", [&] {
        cpu_max_pool_backward_channels_last<scalar_t, /*is 3d*/ false>(grad_input, grad_output, indices);
      });
      break;
    }
    default:
      TORCH_CHECK(false, "Unsupported memory format. Supports only ChannelsLast, Contiguous");
  }
}

void max_pool3d_backward_kernel_impl(
    Tensor& grad_input,
    const Tensor& grad_output,
    const Tensor& indices) {
  if (grad_output.ndimension() == 4) {
    Tensor grad_output_cl_check = grad_output.unsqueeze(0);
    // align with cuda:
    // work around buggy behavior of suggest_memory_format here where
    // suggested format of unsqueezed tensor is contiguous while it is
    // really only contiguous in ChannelsLast3d
    if ((!grad_output_cl_check.is_contiguous()) &&
                     grad_output_cl_check.is_contiguous(at::MemoryFormat::ChannelsLast3d)) {
      TORCH_CHECK(grad_input.ndimension() == 4 && indices.ndimension() == 4);
      DimVector sizes(grad_input.sizes().begin(), grad_input.sizes().end());
      sizes.insert(sizes.begin(), 1);
      grad_input.resize_(sizes, at::MemoryFormat::ChannelsLast3d);
      auto _indices = indices.unsqueeze(0).contiguous(at::MemoryFormat::ChannelsLast3d);
      AT_DISPATCH_FLOATING_TYPES_AND2(ScalarType::BFloat16, ScalarType::Half, grad_output.scalar_type(), "max_pool3d_backward_channels_last", [&] {
        cpu_max_pool_backward_channels_last<scalar_t, /*is_3d*/ true>(grad_input, grad_output_cl_check, _indices);
      });
      grad_input.squeeze_(0);
      return;
    }
  }
  switch (grad_output.suggest_memory_format()) {
    case at::MemoryFormat::Contiguous: {
      AT_DISPATCH_FLOATING_TYPES_AND2(ScalarType::BFloat16, ScalarType::Half, grad_output.scalar_type(), "max_pool3d_backward", [&] {
        cpu_max_pool_backward<scalar_t, /*is_3d*/ true>(grad_input, grad_output, indices);
      });
      break;
    }
    case at::MemoryFormat::ChannelsLast3d: {
      AT_DISPATCH_FLOATING_TYPES_AND2(ScalarType::BFloat16, ScalarType::Half, grad_output.scalar_type(), "max_pool3d_backward_channels_last", [&] {
        cpu_max_pool_backward_channels_last<scalar_t, /*is_3d*/ true>(grad_input, grad_output, indices);
      });
      break;
    }
    default:
      TORCH_CHECK(false, "Unsupported memory format. Supports only ChannelsLast3d, Contiguous");
  }
}

} // anonymous namespace

REGISTER_DISPATCH(max_pool2d_kernel, &max_pool2d_kernel_impl);
REGISTER_DISPATCH(max_pool2d_backward_kernel, &max_pool2d_backward_kernel_impl);
REGISTER_DISPATCH(max_pool3d_kernel, &max_pool3d_kernel_impl);
REGISTER_DISPATCH(max_pool3d_backward_kernel, &max_pool3d_backward_kernel_impl);
} // at::native<|MERGE_RESOLUTION|>--- conflicted
+++ resolved
@@ -16,23 +16,18 @@
 
 namespace {
 
-<<<<<<< HEAD
+template <typename scalar_t>
+bool is_nan(scalar_t v) {
+  if (std::is_integral<scalar_t>::value || std::is_same<scalar_t, unsigned char>::value) {
+    return false;
+  }
+  return std::isnan(v);
+}
+
 template <typename scalar_t, typename opmath_t>
 inline
 typename std::enable_if<std::is_same<scalar_t, opmath_t>::value, void>::type
 compute_internal(
-=======
-template <typename scalar_t>
-bool is_nan(scalar_t v) {
-  if (std::is_integral<scalar_t>::value || std::is_same<scalar_t, unsigned char>::value) {
-    return false;
-  }
-  return std::isnan(v);
-}
-
-template <typename scalar_t, typename accscalar_t>
-inline void compute_internal(
->>>>>>> 931c8ded
   scalar_t* input_data,
   scalar_t* out_data,
   opmath_t* max_ptr,
@@ -280,27 +275,19 @@
 
             // compute local max
             int64_t maxindex = id0 * input_height * input_width + ih0 * input_width + iw0;
-<<<<<<< HEAD
-            opmath_t maxval = -std::numeric_limits<opmath_t>::infinity();
-=======
-            accscalar_t maxval;
-            if (std::numeric_limits<accscalar_t>::has_infinity) {
-              maxval = -std::numeric_limits<accscalar_t>::infinity();
+            opmath_t maxval;
+            if (std::numeric_limits<opmath_t>::has_infinity) {
+              maxval = -std::numeric_limits<opmath_t>::infinity();
             } else {
-              maxval = std::numeric_limits<accscalar_t>::min();
+              maxval = std::numeric_limits<opmath_t>::min();
             }
->>>>>>> 931c8ded
+
             for (int64_t id = id0; id < id1; id += dilationD) {
               for (int64_t ih = ih0; ih < ih1; ih += dilationH) {
                 for (int64_t iw = iw0; iw < iw1; iw += dilationW) {
                   int64_t index = id * input_height * input_width + ih * input_width + iw;
-<<<<<<< HEAD
                   opmath_t val = input_ptr[index];
-                  if ((val > maxval) || std::isnan(val)) {
-=======
-                  accscalar_t val = input_ptr[index];
                   if ((val > maxval) || is_nan(static_cast<double>(val))) {
->>>>>>> 931c8ded
                     maxval = val;
                     maxindex = index;
                   }
@@ -618,21 +605,13 @@
     int dilationW, int dilationH) {
   switch (input.suggest_memory_format()) {
     case at::MemoryFormat::Contiguous: {
-<<<<<<< HEAD
-      AT_DISPATCH_FLOATING_TYPES_AND2(ScalarType::BFloat16, ScalarType::Half, input.scalar_type(), "max_pool2d", [&] {
-=======
-      AT_DISPATCH_ALL_TYPES_AND(ScalarType::BFloat16, input.scalar_type(), "max_pool2d", [&] {
->>>>>>> 931c8ded
+      AT_DISPATCH_ALL_TYPES_AND2(ScalarType::BFloat16, ScalarType::Half, input.scalar_type(), "max_pool2d", [&] {
         cpu_max_pool<scalar_t, /*is 3d*/false>(output, indices, input, {kW, kH}, {dW, dH}, {padW, padH}, {dilationW, dilationH});
       });
       break;
     }
     case at::MemoryFormat::ChannelsLast: {
-<<<<<<< HEAD
-      AT_DISPATCH_FLOATING_TYPES_AND2(ScalarType::BFloat16, ScalarType::Half, input.scalar_type(), "max_pool2d_channels_last", [&] {
-=======
-      AT_DISPATCH_ALL_TYPES_AND(ScalarType::BFloat16, input.scalar_type(), "max_pool2d_channels_last", [&] {
->>>>>>> 931c8ded
+      AT_DISPATCH_ALL_TYPES_AND2(ScalarType::BFloat16, ScalarType::Half, input.scalar_type(), "max_pool2d_channels_last", [&] {
         cpu_max_pool_channels_last<scalar_t, false>(output, indices, input, {kW, kH}, {dW, dH}, {padW, padH}, {dilationW, dilationH});
       });
       break;
@@ -665,11 +644,7 @@
       DimVector indices_sizes(indices.sizes().begin(), indices.sizes().end());
       indices_sizes.insert(indices_sizes.begin(), 1);
       indices.resize_(indices_sizes, at::MemoryFormat::ChannelsLast3d);
-<<<<<<< HEAD
-      AT_DISPATCH_FLOATING_TYPES_AND2(ScalarType::BFloat16, ScalarType::Half, input.scalar_type(), "max_pool3d_channels_last", [&] {
-=======
-      AT_DISPATCH_ALL_TYPES_AND(ScalarType::BFloat16, input.scalar_type(), "max_pool3d_channels_last", [&] {
->>>>>>> 931c8ded
+      AT_DISPATCH_ALL_TYPES_AND2(ScalarType::BFloat16, ScalarType::Half, input.scalar_type(), "max_pool3d_channels_last", [&] {
         cpu_max_pool_channels_last<scalar_t, /*is 3d*/true>(output, indices, input_cl_check,
           {kW, kH, kD}, {dW, dH, dD}, {padW, padH, padD}, {dilationW, dilationH, dilationD});
       });
@@ -680,22 +655,14 @@
   }
   switch (input.suggest_memory_format()) {
     case at::MemoryFormat::Contiguous: {
-<<<<<<< HEAD
-      AT_DISPATCH_FLOATING_TYPES_AND2(ScalarType::BFloat16, ScalarType::Half, input.scalar_type(), "max_pool3d", [&] {
-=======
-      AT_DISPATCH_ALL_TYPES_AND(ScalarType::BFloat16, input.scalar_type(), "max_pool3d", [&] {
->>>>>>> 931c8ded
+      AT_DISPATCH_ALL_TYPES_AND2(ScalarType::BFloat16, ScalarType::Half, input.scalar_type(), "max_pool3d", [&] {
         cpu_max_pool<scalar_t, /*is 3d*/true>(output, indices, input,
             {kW, kH, kD}, {dW, dH, dD}, {padW, padH, padD}, {dilationW, dilationH, dilationD});
       });
       break;
     }
     case at::MemoryFormat::ChannelsLast3d: {
-<<<<<<< HEAD
-      AT_DISPATCH_FLOATING_TYPES_AND2(ScalarType::BFloat16, ScalarType::Half, input.scalar_type(), "max_pool3d_channels_last", [&] {
-=======
-      AT_DISPATCH_ALL_TYPES_AND(ScalarType::BFloat16, input.scalar_type(), "max_pool3d_channels_last", [&] {
->>>>>>> 931c8ded
+      AT_DISPATCH_ALL_TYPES_AND2(ScalarType::BFloat16, ScalarType::Half, input.scalar_type(), "max_pool3d_channels_last", [&] {
         cpu_max_pool_channels_last<scalar_t, true>(output, indices, input,
           {kW, kH, kD}, {dW, dH, dD}, {padW, padH, padD}, {dilationW, dilationH, dilationD});
       });
