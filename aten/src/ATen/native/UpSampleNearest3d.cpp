--- conflicted
+++ resolved
@@ -21,11 +21,7 @@
       "Non-empty 5D data tensor expected but got a tensor with sizes ",
       input.sizes());
 
-<<<<<<< HEAD
-  set_output_raw_strided(0, full_output_size, {}, input.options().memory_format(input.suggest_memory_format()));
-=======
   set_output(full_output_size, input.options().memory_format(input.suggest_memory_format()));
->>>>>>> 8d93f6b4
 }
 
 TORCH_META_FUNC(_upsample_nearest_exact3d) (
@@ -43,11 +39,7 @@
       "Non-empty 5D data tensor expected but got a tensor with sizes ",
       input.sizes());
 
-<<<<<<< HEAD
-  set_output_raw_strided(0, full_output_size, {}, input.options().memory_format(input.suggest_memory_format()));
-=======
   set_output(full_output_size, input.options().memory_format(input.suggest_memory_format()));
->>>>>>> 8d93f6b4
 }
 
 TORCH_META_FUNC(upsample_nearest3d_backward) (
@@ -72,11 +64,7 @@
         " but got grad_output.size(", i, ") = ", grad_output.size(i));
   }
 
-<<<<<<< HEAD
-  set_output_raw_strided(0, input_size, {}, grad_output.options());
-=======
   set_output(input_size, grad_output.options());
->>>>>>> 8d93f6b4
 }
 
 TORCH_META_FUNC(_upsample_nearest_exact3d_backward) (
@@ -101,11 +89,7 @@
         " but got grad_output.size(", i, ") = ", grad_output.size(i));
   }
 
-<<<<<<< HEAD
-  set_output_raw_strided(0, input_size, {}, grad_output.options());
-=======
   set_output(input_size, grad_output.options());
->>>>>>> 8d93f6b4
 }
 
 } // namespace meta
