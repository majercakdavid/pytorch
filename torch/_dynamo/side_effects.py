import collections
import dataclasses
import inspect
from typing import Any, Dict, List, Optional

import torch.nn

from . import utils, variables
from .bytecode_transformation import (
    create_call_function,
    create_call_method,
    create_instruction,
)
from .codegen import PyCodegen
from .source import LocalSource, Source
from .utils import nn_module_new, object_new
from .variables.base import VariableTracker


@dataclasses.dataclass
class MutableSideEffects:
    """
    VariableTracker.mutable_local marker to indicate a list passed as
    an input that if we mutate we need to re-apply those mutations after
    the graph runs.
    """

    source: Source
    is_modified: bool = False

    def __hash__(self):
        return id(self)

    def __eq__(self, other):
        return self is other


@dataclasses.dataclass
class AttributeMutation:
    """
    VariableTracker.mutable_local marker to track changes to attributes
    """

    source: Source


class AttributeMutationExisting(AttributeMutation):
    def __hash__(self):
        return id(self)

    def __eq__(self, other):
        return self is other


@dataclasses.dataclass
class AttributeMutationNew(AttributeMutation):
    cls_source: Source

    def __hash__(self):
        return id(self)

    def __eq__(self, other):
        return self is other


class SideEffects:
    """
    Track side effects (list mutation, setattr, etc) that need to be
    applied after an FX graph is run.
    """

    id_to_variable: Dict[int, VariableTracker]
    store_attr_mutations: Dict[AttributeMutation, Dict[str, VariableTracker]]
    keepalive: List[Any]

    def __init__(self, id_to_variable=None, store_attr_mutations=None, keepalive=None):
        super().__init__()
        self.id_to_variable = id_to_variable or collections.OrderedDict()
        self.store_attr_mutations = store_attr_mutations or collections.OrderedDict()
        self.keepalive = keepalive or []

    def __eq__(self, other: object) -> bool:
        assert isinstance(other, SideEffects)
        # NB: do NOT test keepalive
        return (
            self.id_to_variable == other.id_to_variable
            and self.store_attr_mutations == other.store_attr_mutations
        )

    def diff(self, other: "SideEffects") -> Optional[str]:
        if self.id_to_variable != other.id_to_variable:
            sk_itv = self.id_to_variable.keys()
            ok_itv = other.id_to_variable.keys()
            if sk_itv != ok_itv:
                return f"id_to_variable keys: {sk_itv} != {ok_itv}"
            # Feel free to augment this with more fancy diffing logic
            # if needed for debugging
            return "id_to_variable: unknown diff"
        elif self.store_attr_mutations != other.store_attr_mutations:
            sk_sam = self.store_attr_mutations.keys()
            ok_sam = other.store_attr_mutations.keys()
            if sk_sam != ok_sam:
                return f"store_attr_mutations keys: {sk_sam} != {ok_sam}"
            return "store_attr_mutations: unknown diff"
        else:
            return None

    def clone(self):
        """Create a shallow copy"""
        return self.__class__(
            id_to_variable=collections.OrderedDict(self.id_to_variable),
            store_attr_mutations=collections.OrderedDict(
                (k, collections.OrderedDict(v))
                for k, v in self.store_attr_mutations.items()
            ),
            keepalive=list(self.keepalive),
        )

    def apply(self, fn, cache=None, skip_fn=lambda _: False):
        if cache is None:
            cache = dict()

        self.id_to_variable = collections.OrderedDict(
            (k, VariableTracker.apply(fn, v, cache, skip_fn))
            for k, v in self.id_to_variable.items()
        )
        self.store_attr_mutations = collections.OrderedDict(
            (k, VariableTracker.apply(fn, v, cache, skip_fn))
            for k, v in self.store_attr_mutations.items()
        )

    def __contains__(self, item):
        return id(item) in self.id_to_variable

    def __getitem__(self, item):
        return self.id_to_variable[id(item)]

    def store_attr(self, item: VariableTracker, name: str, value: VariableTracker):
        assert self.is_attribute_mutation(item)
        if item.mutable_local not in self.store_attr_mutations:
            self.store_attr_mutations[item.mutable_local] = collections.OrderedDict()
        self.store_attr_mutations[item.mutable_local][name] = value

    def load_attr(self, item, name, deleted_ok=False):
        assert self.is_attribute_mutation(item)
        result = self.store_attr_mutations[item.mutable_local][name]
        if not deleted_ok and isinstance(result, variables.DeletedVariable):
            unimplemented("read deleted attribute")
        return result

    def store_cell(self, cellvar, value):
        assert isinstance(cellvar, variables.NewCellVariable)
        assert isinstance(value, variables.VariableTracker)
        self.store_attr(cellvar, "cell_contents", value)

    def load_cell(self, cellvar):
        assert isinstance(cellvar, variables.NewCellVariable)
        return self.load_attr(cellvar, "cell_contents")

    def load_global(self, gvar: VariableTracker, name: str):
        assert isinstance(gvar, variables.VariableTracker)
        return self.load_attr(gvar, name)

    def store_global(self, gvar: VariableTracker, name: str, value: VariableTracker):
        assert isinstance(gvar, variables.VariableTracker)
        assert isinstance(value, variables.VariableTracker)
        self.store_attr(gvar, name, value)

    @staticmethod
    def cls_supports_mutation_side_effects(cls):
        return inspect.getattr_static(cls, "__setattr__", None) in (
            object.__setattr__,
            torch.nn.Module.__setattr__,
        )

    def is_attribute_mutation(self, item):
        return isinstance(item.mutable_local, AttributeMutation)

    def has_pending_mutation(self, item):
        return self.is_attribute_mutation(item) and bool(
            self.store_attr_mutations.get(item.mutable_local)
        )

    def is_modified(self, item):
        if isinstance(item.mutable_local, AttributeMutationNew):
            return True
        if self.is_attribute_mutation(item):
            return item.mutable_local in self.store_attr_mutations
        return item.mutable_local.is_modified

    def _track_obj(
        self,
        source: Source,
        item: Any,
        variable: VariableTracker,
        mutable_cls=MutableSideEffects,
    ):
        """Start tracking a new variable for mutation"""
        variable = variable.clone(mutable_local=mutable_cls(source), source=source)
        self.id_to_variable[id(item)] = variable
        self.keepalive.append(item)
        return variable

    track_list = _track_obj
    track_dict = _track_obj

    def track_object_existing(
        self,
        source: Source,
        item: Any,
        variable: VariableTracker,
    ):
        return self._track_obj(
            source, item, variable, mutable_cls=AttributeMutationExisting
        )

    def track_object_new(
        self,
        cls_source: Source,
        user_cls: Any,
        variable_cls: Any,
        options,
    ):
<<<<<<< HEAD
        obj = object_new(user_cls)
=======
        if user_cls is torch.autograd.function.FunctionCtx:
            obj = torch.autograd.Function()
        elif issubclass(user_cls, torch.nn.Module):
            obj = nn_module_new(user_cls)
        else:
            obj = object_new(user_cls)
>>>>>>> 41866a2e
        variable = variable_cls(
            obj,
            mutable_local=AttributeMutationNew(None, cls_source),
            **options,
        )
        self.id_to_variable[id(obj)] = variable
        self.keepalive.append(obj)
        return variable

    def track_cell_new(
        self,
    ):
        obj = object()
        variable = variables.NewCellVariable(
            mutable_local=AttributeMutationNew(None, None),
        )
        self.id_to_variable[id(obj)] = variable
        self.keepalive.append(obj)
        return variable

    def track_cell_existing(self, source: Source, item: Any):
        variable = variables.NewCellVariable(
            mutable_local=AttributeMutationExisting(source),
        )
        self.id_to_variable[id(item)] = variable
        self.keepalive.append(item)
        return variable

    def track_global_existing(self, source: Source, item: Any):
        variable = variables.NewGlobalVariable(
            mutable_local=AttributeMutationExisting(source),
        )
        self.id_to_variable[id(item)] = variable
        self.keepalive.append(item)
        return variable

    def prune_dead_object_new(self, tx):
        live_new_objects = set()
        skip_obj = None

        def visit(var: VariableTracker):
            if (
                isinstance(var.mutable_local, AttributeMutationNew)
                and var.mutable_local is not skip_obj
            ):
                live_new_objects.add(var.mutable_local)
            return var

        def is_live(var: VariableTracker):
            if isinstance(var, AttributeMutationNew):
                return var in live_new_objects
            if isinstance(var, VariableTracker):
                return is_live(var.mutable_local)
            return True

        VariableTracker.apply(visit, (tx.stack, tx.symbolic_locals))
        for var in self.id_to_variable.values():
            if not isinstance(var.mutable_local, AttributeMutationNew):
                VariableTracker.apply(visit, var)

        for skip_obj, setattrs in self.store_attr_mutations.items():
            VariableTracker.apply(visit, setattrs)

        self.id_to_variable = collections.OrderedDict(
            (k, v) for k, v in self.id_to_variable.items() if is_live(v)
        )
        self.store_attr_mutations = collections.OrderedDict(
            (k, v) for k, v in self.store_attr_mutations.items() if is_live(k)
        )

    def mutation(self, oldvar, newvar):
        return newvar.clone(
            mutable_local=MutableSideEffects(oldvar.mutable_local.source, True)
        )

    def _get_modified_vars(self):
        return [var for var in self.id_to_variable.values() if self.is_modified(var)]

    def codegen_save_tempvars(self, cg: PyCodegen):
        for var in self._get_modified_vars():
            if isinstance(
                var.mutable_local, (AttributeMutationExisting, AttributeMutationNew)
            ) and isinstance(var, variables.NewCellVariable):
                cg.load_import_from(utils.__name__, "make_cell")
                cg.extend_output(create_call_function(0, True))
                cg.add_cache(var)
                if isinstance(var.mutable_local, AttributeMutationNew):
                    var.mutable_local.source = LocalSource(cg.tempvars[var])
            elif isinstance(var.mutable_local, AttributeMutationNew):
                if "__call_nn_module_init" in self.store_attr_mutations.get(
                    var.mutable_local, {}
                ):
                    assert isinstance(var, variables.UnspecializedNNModuleVariable)
                    cg.load_import_from(utils.__name__, "nn_module_new")
                else:
                    cg.load_import_from(utils.__name__, "object_new")
                cg(var.mutable_local.cls_source)
                cg.extend_output(create_call_function(1, True))
                cg.add_cache(var)
                var.mutable_local.source = LocalSource(cg.tempvars[var])
            elif var in cg.tempvars:
                assert cg.tempvars.get(var) is None
                # subsequent usage should point to the original variable
                cg(var.mutable_local.source)
                cg.add_cache(var)

    def codegen_update_mutated(self, cg: PyCodegen):
        suffixes = []
        for var in self._get_modified_vars():
            if isinstance(var, variables.ListVariable):
                # old[:] = new
                cg(var, allow_cache=False)
                cg(var.mutable_local.source)
                cg.extend_output(
                    [
                        cg.create_load_const(None),
                        cg.create_load_const(None),
                        create_instruction("BUILD_SLICE", arg=2),
                    ]
                )
                suffixes.append([create_instruction("STORE_SUBSCR")])
            elif isinstance(var, variables.ConstDictVariable):
                cg.tx.output.update_co_names("clear")
                cg.tx.output.update_co_names("update")

                cg(var.mutable_local.source)
                cg.extend_output([create_instruction("LOAD_METHOD", argval="update")])
                cg(var, allow_cache=False)

                cg(var.mutable_local.source)
                cg.extend_output([create_instruction("LOAD_METHOD", argval="clear")])

                suffixes.append(
                    [
                        *create_call_method(0),  # clear
                        create_instruction("POP_TOP"),
                        *create_call_method(1),  # update
                        create_instruction("POP_TOP"),
                    ]
                )
            elif self.is_attribute_mutation(var):
                for name, value in self.store_attr_mutations.get(
                    var.mutable_local, {}
                ).items():
                    if isinstance(var, variables.NewGlobalVariable):
                        cg.tx.output.update_co_names(name)
                        cg(value)
                        suffixes.append(
                            [create_instruction("STORE_GLOBAL", argval=name)]
                        )
                    elif name == "__call_nn_module_init":
                        pass  # handled in codegen_save_tempvars
                    elif isinstance(value, variables.DeletedVariable):
                        if isinstance(
                            var.mutable_local, AttributeMutationExisting
                        ) and hasattr(getattr(var, "value", None), name):
                            cg.tx.output.update_co_names(name)
                            cg(var.mutable_local.source)
                            suffixes.append(
                                [create_instruction("DELETE_ATTR", argval=name)]
                            )
                    else:
                        cg.tx.output.update_co_names(name)
                        cg(value)
                        cg(var.mutable_local.source)
                        suffixes.append([create_instruction("STORE_ATTR", argval=name)])
            else:
                raise AssertionError(type(var))

        # do all the actual mutations at the very end to handle dependencies
        for suffix in reversed(suffixes):
            cg.extend_output(suffix)

    def is_empty(self):
<<<<<<< HEAD
        return not any(map(self.is_modified, self.id_to_variable.values()))
=======
        return not (
            any(map(self.is_modified, self.id_to_variable.values()))
            or self.save_for_backward
        )

    def clear(self):
        self.keepalive.clear()
        self.id_to_variable.clear()
>>>>>>> 41866a2e
<|MERGE_RESOLUTION|>--- conflicted
+++ resolved
@@ -12,6 +12,7 @@
     create_instruction,
 )
 from .codegen import PyCodegen
+from .exc import unimplemented
 from .source import LocalSource, Source
 from .utils import nn_module_new, object_new
 from .variables.base import VariableTracker
@@ -73,11 +74,18 @@
     store_attr_mutations: Dict[AttributeMutation, Dict[str, VariableTracker]]
     keepalive: List[Any]
 
-    def __init__(self, id_to_variable=None, store_attr_mutations=None, keepalive=None):
+    def __init__(
+        self,
+        id_to_variable=None,
+        store_attr_mutations=None,
+        keepalive=None,
+        save_for_backward=None,
+    ):
         super().__init__()
         self.id_to_variable = id_to_variable or collections.OrderedDict()
         self.store_attr_mutations = store_attr_mutations or collections.OrderedDict()
         self.keepalive = keepalive or []
+        self.save_for_backward = save_for_backward or []
 
     def __eq__(self, other: object) -> bool:
         assert isinstance(other, SideEffects)
@@ -85,6 +93,7 @@
         return (
             self.id_to_variable == other.id_to_variable
             and self.store_attr_mutations == other.store_attr_mutations
+            and self.save_for_backward == other.save_for_backward
         )
 
     def diff(self, other: "SideEffects") -> Optional[str]:
@@ -102,6 +111,8 @@
             if sk_sam != ok_sam:
                 return f"store_attr_mutations keys: {sk_sam} != {ok_sam}"
             return "store_attr_mutations: unknown diff"
+        elif self.save_for_backward != other.save_for_backward:
+            return "save_for_backward"
         else:
             return None
 
@@ -114,6 +125,7 @@
                 for k, v in self.store_attr_mutations.items()
             ),
             keepalive=list(self.keepalive),
+            save_for_backward=self.save_for_backward,
         )
 
     def apply(self, fn, cache=None, skip_fn=lambda _: False):
@@ -127,6 +139,9 @@
         self.store_attr_mutations = collections.OrderedDict(
             (k, VariableTracker.apply(fn, v, cache, skip_fn))
             for k, v in self.store_attr_mutations.items()
+        )
+        self.save_for_backward = VariableTracker.apply(
+            fn, self.save_for_backward, cache, skip_fn
         )
 
     def __contains__(self, item):
@@ -221,16 +236,12 @@
         variable_cls: Any,
         options,
     ):
-<<<<<<< HEAD
-        obj = object_new(user_cls)
-=======
         if user_cls is torch.autograd.function.FunctionCtx:
             obj = torch.autograd.Function()
         elif issubclass(user_cls, torch.nn.Module):
             obj = nn_module_new(user_cls)
         else:
             obj = object_new(user_cls)
->>>>>>> 41866a2e
         variable = variable_cls(
             obj,
             mutable_local=AttributeMutationNew(None, cls_source),
@@ -266,6 +277,10 @@
         self.id_to_variable[id(item)] = variable
         self.keepalive.append(item)
         return variable
+
+    def track_save_for_backward(self, ctx, args):
+        assert isinstance(ctx, variables.AutogradFunctionContextVariable)
+        self.save_for_backward.append((ctx, args))
 
     def prune_dead_object_new(self, tx):
         live_new_objects = set()
@@ -320,6 +335,8 @@
                 if isinstance(var.mutable_local, AttributeMutationNew):
                     var.mutable_local.source = LocalSource(cg.tempvars[var])
             elif isinstance(var.mutable_local, AttributeMutationNew):
+                if isinstance(var, variables.AutogradFunctionContextVariable):
+                    unimplemented("AutogradFunctionContextVariable escaped")
                 if "__call_nn_module_init" in self.store_attr_mutations.get(
                     var.mutable_local, {}
                 ):
@@ -336,6 +353,20 @@
                 # subsequent usage should point to the original variable
                 cg(var.mutable_local.source)
                 cg.add_cache(var)
+
+        for ctx, args in self.save_for_backward:
+            cg(ctx.source)
+            cg.extend_output(
+                [create_instruction("LOAD_METHOD", argval="save_for_backward")]
+            )
+            for arg in args:
+                cg(arg)
+            cg.extend_output(
+                [
+                    *create_call_method(len(args)),
+                    create_instruction("POP_TOP"),
+                ]
+            )
 
     def codegen_update_mutated(self, cg: PyCodegen):
         suffixes = []
@@ -405,9 +436,6 @@
             cg.extend_output(suffix)
 
     def is_empty(self):
-<<<<<<< HEAD
-        return not any(map(self.is_modified, self.id_to_variable.values()))
-=======
         return not (
             any(map(self.is_modified, self.id_to_variable.values()))
             or self.save_for_backward
@@ -415,5 +443,4 @@
 
     def clear(self):
         self.keepalive.clear()
-        self.id_to_variable.clear()
->>>>>>> 41866a2e
+        self.id_to_variable.clear()