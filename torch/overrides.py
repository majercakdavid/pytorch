"""
Python implementation of ``__torch_function__``

While most of the torch API and handling for ``__torch_function__`` happens
at the C++ level, some of the torch API is written in Python so we need
python-level handling for ``__torch_function__`` overrides as well. The main
developer-facing functionality in this file are handle_torch_function and
has_torch_function. See torch/functional.py and test/test_overrides.py
for usage examples.

Note
----
heavily inspired by NumPy's ``__array_function__`` (see:
https://github.com/pytorch/pytorch/issues/24015 and
https://www.numpy.org/neps/nep-0018-array-function-protocol.html
)

If changing this file in a way that can affect ``__torch_function__`` overhead,
please report the benchmarks in ``benchmarks/overrides_benchmark``. See the
instructions in the ``README.md`` in that directory.
"""

import __future__

import collections
import functools
import types
import warnings
from typing import Dict, Set, List, Any, Callable, Iterable, Type, Iterator
import contextlib

import torch
from torch._C import (
    _has_torch_function, _has_torch_function_unary,
    _has_torch_function_variadic, _add_docstr, _set_torch_function_mode, _get_torch_function_mode)

from torch.utils._mode_utils import _enable_mode, _push_mode, _ModeInfo, _wrap_init, MetaInitErrorInfo

__all__ = [
    "get_ignored_functions",
    "get_overridable_functions",
    "get_testing_overrides",
    "handle_torch_function",
    "has_torch_function",
    "is_tensor_like",
    "is_tensor_method_or_property",
    "wrap_torch_function",
    "enable_reentrant_dispatch",
]

@functools.lru_cache(None)
def get_ignored_functions() -> Set[Callable]:
    """
    Return public functions that cannot be overridden by ``__torch_function__``.

    Returns
    -------
    Set[Callable]
        A tuple of functions that are publicly available in the torch API but cannot
        be overridden with ``__torch_function__``. Mostly this is because none of the
        arguments of these functions are tensors or tensor-likes.

    Examples
    --------
    >>> torch.Tensor.as_subclass in torch.overrides.get_ignored_functions()
    True
    >>> torch.add in torch.overrides.get_ignored_functions()
    False
    """
    Tensor = torch.Tensor
    return {
        torch.typename,
        torch.is_tensor,
        torch.is_storage,
        torch.set_default_tensor_type,
        torch.set_rng_state,
        torch.get_rng_state,
        torch.manual_seed,
        torch.initial_seed,
        torch.seed,
        torch.save,
        torch.load,
        torch.set_printoptions,
        torch.fork,
        torch.get_default_dtype,
        torch.get_num_interop_threads,
        torch.get_num_threads,
        torch.init_num_threads,
        torch.import_ir_module,
        torch.import_ir_module_from_buffer,
        torch.is_anomaly_enabled,
        torch.is_grad_enabled,
        torch.merge_type_from_type_comment,
        torch.parse_ir,
        torch.parse_schema,
        torch.parse_type_comment,
        torch.set_anomaly_enabled,
        torch.set_flush_denormal,
        torch.set_num_interop_threads,
        torch.set_num_threads,
        torch.wait,
        torch.as_tensor,
        torch.from_numpy,
        torch.get_device,
        torch.tensor,
        torch.default_generator,
        torch.has_cuda,
        torch.has_cudnn,
        torch.has_lapack,
        torch.device,
        torch.dtype,
        torch.finfo,
        torch.has_mkl,
        torch.has_mps,
        torch.has_mkldnn,
        torch.has_openmp,
        torch.iinfo,
        torch.memory_format,
        torch.qscheme,
        torch.set_grad_enabled,
        torch.no_grad,
        torch.enable_grad,
        torch.inference_mode,
        torch.is_inference_mode_enabled,
        torch.layout,
        torch.align_tensors,
        torch.arange,
        torch.as_strided,
        torch.bartlett_window,
        torch.blackman_window,
        torch.broadcast_shapes,
        torch.can_cast,
        torch.cudnn_affine_grid_generator,
        torch.cudnn_batch_norm,
        torch.cudnn_convolution,
        torch.cudnn_convolution_transpose,
        torch.cudnn_convolution_relu,
        torch.cudnn_convolution_add_relu,
        torch.cudnn_grid_sampler,
        torch.cudnn_is_acceptable,
        torch.empty,
        torch.empty_strided,
        torch.empty_quantized,
        torch.eye,
        torch.fft.fftfreq,
        torch.fft.rfftfreq,
        torch.from_file,
        torch.full,
        torch.fill,
        torch.hamming_window,
        torch.hann_window,
        torch.kaiser_window,
        torch.linspace,
        torch.logspace,
        torch.mkldnn_adaptive_avg_pool2d,
        torch.mkldnn_convolution,
        torch.mkldnn_max_pool2d,
        torch.mkldnn_max_pool3d,
        torch.mkldnn_linear_backward_weights,
        torch.nested_tensor,
        torch.normal,
        torch.ones,
        torch.promote_types,
        torch.rand,
        torch.randn,
        torch.randint,
        torch.randperm,
        torch.range,
        torch.result_type,
        torch.scalar_tensor,
        torch.sparse_coo_tensor,
        torch.sparse_compressed_tensor,
        torch.sparse_csr_tensor,
        torch.sparse_csc_tensor,
        torch.sparse_bsr_tensor,
        torch.sparse_bsc_tensor,
        torch.tril_indices,
        torch.triu_indices,
        torch.vander,
        torch.zeros,
        torch._jit_internal.boolean_dispatch,
        torch.nn.functional.assert_int_or_pair,
        torch.nn.functional.upsample,
        torch.nn.functional.upsample_bilinear,
        torch.nn.functional.upsample_nearest,
        torch.nn.functional.has_torch_function,
        torch.nn.functional.has_torch_function_unary,
        torch.nn.functional.has_torch_function_variadic,
        torch.nn.functional.handle_torch_function,
        torch.nn.functional.sigmoid,
        torch.nn.functional.hardsigmoid,
        torch.nn.functional.tanh,
        # Doesn't actually take or return tensor arguments
        torch.nn.init.calculate_gain,
        # These are deprecated; don't test them
        torch.nn.init.uniform,
        torch.nn.init.normal,
        torch.nn.init.constant,
        torch.nn.init.eye,
        torch.nn.init.dirac,
        torch.nn.init.xavier_uniform,
        torch.nn.init.xavier_normal,
        torch.nn.init.kaiming_uniform,
        torch.nn.init.kaiming_normal,
        torch.nn.init.orthogonal,
        torch.nn.init.sparse,
        has_torch_function,
        handle_torch_function,
        torch.set_autocast_enabled,
        torch.is_autocast_enabled,
        torch.clear_autocast_cache,
        torch.set_autocast_cpu_enabled,
        torch.is_autocast_cpu_enabled,
        torch.set_autocast_cpu_dtype,
        torch.get_autocast_cpu_dtype,
        torch.get_autocast_gpu_dtype,
        torch.set_autocast_gpu_dtype,
        torch.autocast_increment_nesting,
        torch.autocast_decrement_nesting,
        torch.is_autocast_cache_enabled,
        torch.set_autocast_cache_enabled,
        torch.nn.functional.hardswish,
        torch.is_vulkan_available,
        torch.are_deterministic_algorithms_enabled,
        torch.use_deterministic_algorithms,
        torch.is_deterministic_algorithms_warn_only_enabled,
        torch.set_deterministic_debug_mode,
        torch.get_deterministic_debug_mode,
        torch.set_float32_matmul_precision,
        torch.get_float32_matmul_precision,
        torch.unify_type_list,
        torch.is_warn_always_enabled,
        torch.set_warn_always,
        torch.vitals_enabled,
        torch.set_vital,
        torch.read_vitals,
        torch.frombuffer,
        torch.asarray,
        Tensor.__delitem__,
        Tensor.__dir__,
        Tensor.__getattribute__,
        Tensor.__init__,
        Tensor.__iter__,
        Tensor.__init_subclass__,
        Tensor.__delattr__,
        Tensor.__setattr__,
        Tensor.__torch_function__,
        Tensor.__torch_dispatch__,
        Tensor.__new__,
        Tensor.__class__,
        Tensor.__subclasshook__,
        Tensor.as_subclass,
        Tensor.reinforce,
        Tensor.new,
        Tensor.new_tensor,
        Tensor.new_empty,
        Tensor.new_empty_strided,
        Tensor.new_zeros,
        Tensor.new_ones,
        Tensor.new_full,
        Tensor._make_subclass,
        Tensor.solve,
        Tensor.stride,
        Tensor.unflatten,
        Tensor.to_sparse_coo,
        Tensor.to_sparse_csr,
        Tensor.to_sparse_csc,
        Tensor.to_sparse_bsr,
        Tensor.to_sparse_bsc,
        Tensor._reduce_ex_internal,
        Tensor._fix_weakref,
        Tensor._make_wrapper_subclass,
        Tensor._python_dispatch.__get__,
        Tensor._conj,
        Tensor._conj_physical,
        Tensor._neg_view,
        Tensor._is_zerotensor,
        Tensor._addmm_activation,
        Tensor._nested_tensor_layer_norm,
        Tensor.to_padded_tensor,
    }


@functools.lru_cache(None)
def get_default_nowrap_functions() -> Set[Callable]:
    """
    Return public functions that do not wrap in a subclass when invoked by
    the default ``Tensor.__torch_function__`` that preserves subclasses.  Typically,
    these functions represent field accesses (i.e., retrieving a Tensor that
    is stored somewhere on the Tensor) as opposed to computation.  Users of
    these functions expect object identity to be preserved over multiple accesses
    (e.g., ``a.grad is a.grad``) which cannot be upheld if we're wrapping on
    the fly every time (furthermore, the tensor stored here might already be
    the subclass, in which case wrapping really ought not to happen).

    Not ALL property accessors have this property; for example ``Tensor.T`` actually
    just creates a new transposed tensor on the fly, and so we SHOULD interpose on
    these calls (you need to check the implementation of the function to see if
    this is the case or not).  Additionally, if a property accessor doesn't return a Tensor,
    it doesn't have to be on this list (though it is harmless if it is).
    """
    Tensor = torch.Tensor
    return {
        Tensor._base.__get__,
        Tensor.grad.__get__,
        Tensor._grad.__get__,
    }


@functools.lru_cache(None)
def get_testing_overrides() -> Dict[Callable, Callable]:
    """Return a dict containing dummy overrides for all overridable functions

    Returns
    -------
    Dict[Callable, Callable]
        A dictionary that maps overridable functions in the PyTorch API to
        lambda functions that have the same signature as the real function
        and unconditionally return -1. These lambda functions are useful
        for testing API coverage for a type that defines ``__torch_function__``.

    Examples
    --------
    >>> import inspect
    >>> my_add = torch.overrides.get_testing_overrides()[torch.add]
    >>> inspect.signature(my_add)
    <Signature (input, other, out=None)>
    """
    # Every function in the PyTorchAPI that can be overriden needs an entry
    # in this dict.
    #
    # Optimally we would use inspect to get the function signature and define
    # the lambda function procedurally but that is blocked by generating
    # function signatures for native kernels that can be consumed by inspect.
    # See Issue #28233.
    Tensor = torch.Tensor
    ret: Dict[Callable, Callable] = {
        torch.abs: lambda input, out=None: -1,
        torch.absolute: lambda input, out=None: -1,
        torch.adaptive_avg_pool1d: lambda input, output_size: -1,
        torch.adaptive_max_pool1d: lambda inputs, output_size: -1,
        torch.acos: lambda input, out=None: -1,
        torch.adjoint: lambda input: -1,
        torch.arccos: lambda input, out=None: -1,
        torch.acosh: lambda input, out=None: -1,
        torch.arccosh: lambda input, out=None: -1,
        torch.add: lambda input, other, out=None: -1,
        torch.addbmm: lambda input, batch1, batch2, alpha=1, beta=1, out=None: -1,
        torch.addcdiv: lambda input, tensor1, tensor2, value=1, out=None: -1,
        torch.addcmul: lambda input, tensor1, tensor2, value=1, out=None: -1,
        torch.addmm: lambda input, mat1, mat2, beta=1, alpha=1, out=None: -1,
        torch.addmv: lambda input, mat, vec, beta=1, alpha=1, out=None: -1,
        torch.addr: lambda input, vec1, vec2, beta=1, alpha=1, out=None: -1,
        torch.affine_grid_generator: lambda theta, size, align_corners: -1,
        torch.all: lambda input, dim=None: -1,
        torch.allclose: lambda input, other, trol=1e-05, atol=1e-08, equal_nan=False: -1,
        torch.alpha_dropout: lambda input, p, train, inplace=False: -1,
        torch.amax: lambda input, dim=None: -1,
        torch.amin: lambda input, dim=None: -1,
        torch.aminmax: lambda input, dim=None, keepdim=False, out=None: -1,
        torch.angle: lambda input, out=None: -1,
        torch.any: lambda input, dim=None, keepdim=False, out=None: -1,
        torch.argmax: lambda input: -1,
        torch.argmin: lambda input: -1,
        torch.argsort: lambda input, dim=None: -1,
        torch.asin: lambda input, out=None: -1,
        torch._assert_async: lambda input: -1,
        torch.arcsin: lambda input, out=None: -1,
        torch.asinh: lambda input, out=None: -1,
        torch.arcsinh: lambda input, out=None: -1,
        torch.atan: lambda input, out=None: -1,
        torch.arctan: lambda input, out=None: -1,
        torch.atan2: lambda input, other, out=None: -1,
        torch.arctan2: lambda input, other, out=None: -1,
        torch.atanh: lambda input, out=None: -1,
        torch.arctanh: lambda input, out=None: -1,
        torch.atleast_1d: lambda *tensors: -1,
        torch.atleast_2d: lambda *tensors: -1,
        torch.atleast_3d: lambda *tensors: -1,
        torch.avg_pool1d: lambda input, kernel_size, stride=None, padding=0, ceil_mode=False, count_include_pad=True: -1,
        torch.baddbmm: lambda input, batch1, batch2, alpha=1, beta=1, out=None: -1,
        torch.batch_norm: lambda input, weight, bias, running_mean, running_var, training, momentum, eps, cudnn_enabled: -1,
        torch.batch_norm_backward_elemt: lambda grad_out, input, mean, invstd, weight, sum_dy, sum_dy_xmu, count_tensor: -1,
        torch.batch_norm_backward_reduce: lambda grad_out, input, mean, invstd, weight, input_g, weight_g, bias_g: -1,
        torch.batch_norm_elemt: lambda input, weight, bias, mean, invstd, eps: -1,
        torch.batch_norm_gather_stats: lambda input, mean, invstd, running_mean, running_var, momentum, eps, count: -1,
        torch.batch_norm_gather_stats_with_counts: lambda input, mean, invstd, running_mean, running_var, momentum, eps, count: -1,
        torch.batch_norm_stats: lambda input, eps: -1,
        torch.batch_norm_update_stats: lambda input, running_mean, running_var, momentum: -1,
        torch.bernoulli: lambda input, generator=None, out=None: -1,
        torch.bilinear: lambda input1, input2, weight, bias: -1,
        torch.binary_cross_entropy_with_logits: (lambda input, target, weight=None, size_average=None, reduce=None,
                                                 reduction='mean', pos_weight=None: -1),
        torch.bincount: lambda input, weights=None, minlength=0: -1,
        torch.binomial: lambda count, prob, generator=None: -1,
        torch.bitwise_and: lambda input, other, out=None: -1,
        torch.bitwise_not: lambda input, out=None: -1,
        torch.bitwise_or: lambda input, other, out=None: -1,
        torch.bitwise_xor: lambda input, other, out=None: -1,
        torch.bitwise_left_shift: lambda input, other, out=None: -1,
        torch.bitwise_right_shift: lambda input, other, out=None: -1,
        torch.block_diag: lambda *tensors: -1,
        torch.bmm: lambda input, mat2, out=None: -1,
        torch.broadcast_tensors: lambda *tensors: -1,
        torch.broadcast_to: lambda self, size: -1,
        torch.bucketize: lambda input, boundaries, out_int32=False, right=False, out=None: -1,
        torch.cartesian_prod: lambda *tensors: -1,
        torch.cat: lambda tensors, dim=0, out=None: -1,
        torch.concat: lambda tensors, dim=0, out=None: -1,  # alias for torch.cat
        torch.cdist: lambda x1, x2, p=2.0, compute_mode='use_mm_for_euclid_dist_if_necessary': -1,
        torch.ceil: lambda input, out=None: -1,
        torch.celu: lambda input, alhpa=1., inplace=False: -1,
        torch.chain_matmul: lambda *matrices, out=None: -1,
        torch.channel_shuffle: lambda input, groups : -1,
        torch.cholesky: lambda input, upper=False, out=None: -1,
        torch.linalg.cholesky: lambda input, out=None: -1,
        torch.linalg.cholesky_ex: lambda input, check_errors=False, out=None: -1,
        torch.cholesky_inverse: lambda input, upper=False, out=None: -1,
        torch.cholesky_solve: lambda input1, input2, upper=False, out=None: -1,
        torch.choose_qparams_optimized: lambda input, numel, n_bins, ratio, bit_width: -1,
        torch.chunk: lambda input, chunks, dim=0: -1,
        torch.clamp: lambda input, min=None, max=None, out=None: -1,
        torch.clip: lambda input, min=None, max=None, out=None: -1,
        torch.clamp_min: lambda input, min, out=None: -1,
        torch.clamp_max: lambda input, max, out=None: -1,
        torch.column_stack: lambda tensors, out=None: -1,
        torch.cov: lambda input, correction=1, fweights=None, aweights=None: -1,
        torch.clone: lambda input: -1,
        torch.combinations: lambda input, r=2, with_replacement=False: -1,
        torch.complex: lambda real, imag: -1,
        torch.copysign: lambda input, other, out=None: -1,
        torch.polar: lambda abs, ang: -1,
        torch.linalg.cond: lambda input, ord=None: -1,
        torch.conj: lambda input, out=None: -1,
        torch.conj_physical: lambda input, out=None: -1,
        torch.resolve_conj: lambda input, out=None: -1,
        torch.resolve_neg: lambda input, out=None: -1,
        torch.constant_pad_nd: lambda input, pad, value=0: -1,
        torch.conv1d: lambda input, weight, bias=None, stride=1, padding=0, dilation=1, groups=1: -1,
        torch.conv2d: lambda input, weight, bias=None, stride=1, padding=0, dilation=1, groups=1: -1,
        torch.conv3d: lambda input, weight, bias=None, stride=1, padding=0, dilation=1, groups=1: -1,
        torch.convolution: lambda input, weight, bias, stride, padding, dilation, transposed, output_adding, groups: -1,
        torch.conv_tbc: lambda input, weight, bias, pad=0: -1,
        torch.conv_transpose1d: lambda input, weight, bias=None, stride=1, padding=0, output_padding=0, groups=1, dilation=1: -1,
        torch.conv_transpose2d: lambda input, weight, bias=None, stride=1, padding=0, output_padding=0, groups=1, dilation=1: -1,
        torch.conv_transpose3d: lambda input, weight, bias=None, stride=1, padding=0, output_padding=0, groups=1, dilation=1: -1,
        torch.corrcoef: lambda input: -1,
        torch.cos: lambda input, out=None: -1,
        torch.cosine_embedding_loss: lambda input1, input2, target, margin=0, size_average=None, reduce=None, reduction='mean': -1,
        torch.cosh: lambda input, out=None: -1,
        torch.cosine_similarity: lambda x1, x2, dim=1, eps=1e-8: -1,
        torch.count_nonzero: lambda input: -1,
        torch.cross: lambda input, other, dim=None, out=None: -1,
        torch.linalg.cross: lambda input, other, dim=-1, out=None: -1,
        torch.ctc_loss: (lambda log_probs, targets, input_lengths, target_lengths, blank=0, reduction='mean',
                         zero_infinity=False: -1),
        torch.cummax: lambda input, dim, out=None: -1,
        torch.cummin: lambda input, dim, out=None: -1,
        torch.cumprod: lambda input, dim, out=None, dtype=None: -1,
        torch.cumsum: lambda input, dim, out=None, dtype=None: -1,
        torch.cumulative_trapezoid: lambda y, x=None, dim=-1: -1,
        torch.logcumsumexp: lambda input, dim, out=None: -1,
        torch.deg2rad: lambda input, out=None: -1,
        torch.dequantize: lambda input: -1,
        torch.det: lambda input: -1,
        torch.linalg.det: lambda input: -1,  # alias for torch.det  # type: ignore[attr-defined]
        torch.detach: lambda input: -1,
        torch.diag: lambda input, diagonal=0, out=None: -1,
        torch.diag_embed: lambda input, diagonal=0, out=None: -1,
        torch.diagflat: lambda input, offset=0: -1,
        torch.diff: lambda input, n=1, dim=-1, prepend=None, append=None, out=None: -1,
        torch.diagonal: lambda input, offset=0, dim1=0, dim2=1: -1,
        torch.linalg.diagonal: lambda input, offset=0, dim1=-2, dim2=-1: -1,
        torch.diagonal_scatter: lambda input, src, offset=0, dim1=0, dim2=1: -1,
        torch.digamma: lambda input, out=None: -1,
        torch.dist: lambda input, other, p=2: -1,
        torch.div: lambda input, other, rounding_mode=None, out=None: -1,
        torch.divide: lambda input, other, rounding_mode=None, out=None: -1,
        torch.dot: lambda input, other, out=None: -1,
        torch.dropout: lambda input, p, train, inplace=False: -1,
        torch.dsmm: lambda input, mat2: -1,
        torch.hsmm: lambda mat1, mat2: -1,
        torch.dsplit: lambda input, indices_or_sections: -1,
        torch.dstack: lambda tensors, out=None: -1,
        torch.eig: lambda input, eigenvectors=False, out=None: -1,
        torch.linalg.eig: lambda input, out=None: -1,
        torch.linalg.eigvals: lambda input, out=None: -1,
        torch.linalg.eigh: lambda input, UPLO="L", out=None: -1,
        torch.linalg.eigvalsh: lambda input, UPLO="L", out=None: -1,
        torch.einsum: lambda equation, *operands: -1,
        torch.embedding: (lambda input, weight, padding_idx=None, max_norm=None, norm_type=2.0, scale_grad_by_freq=False,
                          sparse=False: -1),
        torch.embedding_bag: (lambda input, weight, offsets, max_norm=None, norm_type=2, scale_grad_by_freq=False,
                              mode='mean', sparse=False, per_sample_weights=None, padding_idx=None: -1),
        torch.empty_like: lambda input, dtype=None, layout=None, device=None, requires_grad=False: -1,
        torch.eq: lambda input, other, out=None: -1,
        torch.equal: lambda input, other: -1,
        torch.erf: lambda input, out=None: -1,
        torch.erfc: lambda input, out=None: -1,
        torch.erfinv: lambda input, out=None: -1,
        torch.exp: lambda input, out=None: -1,
        torch.exp2: lambda input, out=None: -1,
        torch.expm1: lambda input, out=None: -1,
        torch.fake_quantize_per_channel_affine: lambda input, scale, zero_point, axis, quant_min, quant_max: -1,
        torch.fake_quantize_per_tensor_affine: lambda input, scale, zero_point, quant_min, quant_max: -1,
        torch.fused_moving_avg_obs_fake_quant: (lambda x, observer_on, fake_quant_on, averaging_const, running_min,
                                                running_max, scale, zero_point, quant_min, quant_max, ch_axis,
                                                per_row_fake_quant=False, symmetric_quant=False: -1),
        torch.fbgemm_linear_fp16_weight: lambda input, packed_weight, bias: -1,
        torch.fbgemm_linear_fp16_weight_fp32_activation: lambda input, packed_weight, bias: -1,
        torch.fbgemm_linear_int8_weight: lambda input, weight, packed, col_offsets, weight_scale, weight_zero_point, bias: -1,
        torch.fbgemm_linear_int8_weight_fp32_activation: (lambda input, weight, packed, col_offsets, weight_scale,
                                                          weight_zero_point, bias: -1),
        torch.fbgemm_linear_quantize_weight: lambda input: -1,
        torch.fbgemm_pack_gemm_matrix_fp16: lambda input: -1,
        torch.fbgemm_pack_quantized_matrix: lambda input, a, b: -1,
        torch.feature_alpha_dropout: lambda input, p, train: -1,
        torch.feature_dropout: lambda input, p, train: -1,
        torch.fft.fft: lambda input, n=None, dim=-1, norm=None: -1,
        torch.fft.ifft: lambda input, n=None, dim=-1, norm=None: -1,
        torch.fft.rfft: lambda input, n=None, dim=-1, norm=None: -1,
        torch.fft.irfft: lambda input, n=None, dim=-1, norm=None: -1,
        torch.fft.hfft: lambda input, n=None, dim=-1, norm=None: -1,
        torch.fft.ihfft: lambda input, n=None, dim=-1, norm=None: -1,
        torch.fft.hfft2: lambda input, s=None, dim=(-2, -1), norm=None: -1,
        torch.fft.ihfft2: lambda input, s=None, dim=(-2, -1), norm=None: -1,
        torch.fft.hfftn: lambda input, s=None, dim=-1, norm=None: -1,
        torch.fft.ihfftn: lambda input, s=None, dim=-1, norm=None: -1,
        torch.fft.fftn: lambda input, s=None, dim=None, norm=None: -1,
        torch.fft.ifftn: lambda input, s=None, dim=None, norm=None: -1,
        torch.fft.rfftn: lambda input, s=None, dim=None, norm=None: -1,
        torch.fft.irfftn: lambda input, s=None, dim=None, norm=None: -1,
        torch.fft.fft2: lambda input, s=None, dim=(-2, -1), norm=None: -1,
        torch.fft.ifft2: lambda input, s=None, dim=(-2, -1), norm=None: -1,
        torch.fft.rfft2: lambda input, s=None, dim=(-2, -1), norm=None: -1,
        torch.fft.irfft2: lambda input, s=None, dim=(-2, -1), norm=None: -1,
        torch.fft.fftshift: lambda input, dim=None: -1,
        torch.fft.ifftshift: lambda input, dim=None: -1,
        torch.fft.fft: lambda input, n=None, dim=-1, norm=None: -1,
        torch.fix: lambda input, out=None: -1,
        torch.flatten: lambda input, start_dim=0, end_dim=-1: -1,
        torch.flip: lambda input, dims: -1,
        torch.fliplr: lambda input: -1,
        torch.flipud: lambda input: -1,
        torch.frobenius_norm: lambda input, dim=None, keepdim=False, out=None: -1,
        torch.floor: lambda input, out=None: -1,
        torch.floor_divide: lambda input, other: -1,
        torch.float_power: lambda input, exponent, out=None: -1,
        torch.fmod: lambda input, other, out=None: -1,
        torch.frac: lambda input, out=None: -1,
        torch.frexp: lambda input, out=None: -1,
        torch.full_like: lambda input, fill_value, out=None, dtype=None, layout=torch.strided, device=None, requires_grad=False: -1,
        torch.lu_unpack: lambda LU_data, LU_pivots, unpack_data=True, unpack_pivots=True: -1,
        torch.gather: lambda input, dim, index, out=None, sparse_grad=False: -1,
        torch.gcd: lambda input, other, out=None: -1,
        torch.ge: lambda input, other, out=None: -1,
        torch.greater_equal: lambda input, other, out=None: -1,
        torch.geqrf: lambda input, out=None: -1,
        torch.i0: lambda input, out=None: -1,
        torch.inner: lambda input, other, out=None: -1,
        torch.outer: lambda input, vec2, out=None: -1,
        torch.ger: lambda input, vec2, out=None: -1,  # alias for torch.outer
        torch.gradient: lambda input, spacing=None, dim=None, edge_order=1: -1,
        torch.grid_sampler: lambda input, grid, interpolation_mode, padding_mode, align_corners: -1,
        torch.grid_sampler_2d: lambda input, grid, interpolation_mode, padding_mode, align_corners: -1,
        torch.grid_sampler_3d: lambda input, grid, interpolation_mode, padding_mode, align_corners: -1,
        torch.group_norm: lambda input, num_groups, weight=None, bias=None, eps=1e-05, cudnn_enabled=True: -1,
        torch.gru: lambda input, hx, params, has_biases, num_layers, gropout, train, bidirectional, batch_first: -1,
        torch.gru_cell: lambda input, hx, w_ih, w_hh, b_ih=None, b_hh=None: -1,
        torch.gt: lambda input, other, out=None: -1,
        torch.greater: lambda input, other, out=None: -1,
        torch.hardshrink: lambda input, lambd=0.5: -1,
        torch.heaviside: lambda input, values, out=None: -1,
        torch.hinge_embedding_loss: lambda input, target, margin=1.0, size_average=None, reduce=None, reduction='mean': -1,
        torch.histc: lambda input, bins=100, min=0, max=0, out=None: -1,
        torch.histogram: lambda input, bins=100, min=None, max=None, weight=None, density=False, out=None: -1,
        torch.histogramdd: lambda input, bins, range=None, weight=None, density=False: -1,
        torch.linalg.householder_product: lambda input, tau: -1,
        torch.hspmm: lambda mat1, mat2, out=None: -1,
        torch.hsplit: lambda input, indices_or_sections: -1,
        torch.hstack: lambda tensors, out=None: -1,
        torch.hypot: lambda input, other, out=None: -1,
        torch.igamma: lambda input, other, out=None: -1,
        torch.igammac: lambda input, other, out=None: -1,
        torch.imag: lambda input, out=None: -1,
        torch.index_add: lambda input, dim, index, source: -1,
        torch.index_copy: lambda input, dim, index, source: -1,
        torch.index_put: lambda input, indices, values, accumulate=False: -1,
        torch.index_select: lambda input, dim, index, out=None: -1,
        torch.index_fill: lambda input, dim, index, value: -1,
        torch.index_reduce: lambda input, dim, index, source, reduce, include_input=True: -1,
        torch.isfinite: lambda tensor: -1,
        torch.isin: lambda e, te, assume_unique=False, invert=False: -1,
        torch.isinf: lambda tensor: -1,
        torch.isreal: lambda tensor: -1,
        torch.isposinf: lambda input, out=None: -1,
        torch.isneginf: lambda input, out=None: -1,
        torch.instance_norm: (lambda input, running_mean, running_var, weight, bias, use_input_stats, momentum, eps,
                              cudnn_enabled: -1),
        torch.int_repr: lambda input: -1,
        torch.inverse: lambda input, out=None: -1,
        torch.linalg.inv: lambda input, out=None: -1,
        torch.linalg.inv_ex: lambda input, check_errors=False, out=None: -1,
        torch.is_complex: lambda input: -1,
        torch.is_conj: lambda input: -1,
        torch.is_neg: lambda input: -1,
        torch.is_distributed: lambda input: -1,
        torch.is_inference: lambda input: -1,
        torch.is_floating_point: lambda input: -1,
        torch.is_nonzero: lambda input: -1,
        torch.is_same_size: lambda input, other: -1,
        torch.is_signed: lambda input: -1,
        torch.isclose: lambda input, other, rtol=1e-05, atol=1e-08, equal_nan=False: -1,
        torch.isnan: lambda input: -1,
        torch.istft: (lambda input, n_fft, hop_length=None, win_length=None, window=None, center=True,
                      normalized=False, onesided=None, length=None, return_complex=False: -1),
        torch.kl_div: lambda input, target, size_average=None, reduce=None, reduction='mean', log_target=False: -1,
        torch.kron: lambda input, other: -1,
        torch.kthvalue: lambda input, k, dim=None, keepdim=False, out=None: -1,
        torch.linalg.ldl_factor_ex: lambda input, hermitian=False, check_errors=False, out=None: -1,
        torch.linalg.ldl_factor: lambda input, hermitian=False, out=None: -1,
        torch.linalg.ldl_solve: lambda LD, pivots, B, hermitian=False, out=None: -1,
        torch.layer_norm: lambda input, normalized_shape, weight=None, bias=None, esp=1e-05, cudnn_enabled=True: -1,
        torch.lcm: lambda input, other, out=None: -1,
        torch.ldexp: lambda input, other, out=None: -1,
        torch.le: lambda input, other, out=None: -1,
        torch.less_equal: lambda input, other, out=None: -1,
        torch.lerp: lambda input, end, weight, out=None: -1,
        torch.lgamma: lambda input, out=None: -1,
        torch.lobpcg: lambda input, k=None, B=None, X=None, n=None, iK=None, niter=None, tol=None, largest=None, method=None,
        tracker=None, ortho_iparams=None, ortho_fparams=None, ortho_bparams=None: -1,
        torch.log: lambda input, out=None: -1,
        torch.log_softmax: lambda input, dim, dtype=None: -1,
        torch.log10: lambda input, out=None: -1,
        torch.log1p: lambda input, out=None: -1,
        torch.log2: lambda input, out=None: -1,
        torch.logaddexp: lambda input, other, out=None: -1,
        torch.logaddexp2: lambda input, other, out=None: -1,
        torch.logdet: lambda input: -1,
        torch.xlogy: lambda x, y, out=None: -1,
        torch.logical_and: lambda input, other, out=None: -1,
        torch.logical_not: lambda input, out=None: -1,
        torch.logical_or: lambda input, other, out=None: -1,
        torch.logical_xor: lambda input, other, out=None: -1,
        torch.logsumexp: lambda input, names, keepdim=False, out=None: -1,
        torch.logit: lambda input, eps=None: -1,
        torch.logsumexp: lambda input, names, keepdim=False, out=None: -1,
        torch.lstm: lambda data, batch_sizes, hx, params, has_biases, num_layers, dropout, train, bidirectional: -1,
        torch.lstm_cell: lambda input, hx, w_ih, w_hh, b_ih=None, b_hh=None: -1,
        torch.lstsq: lambda input, A, out=None: -1,
        torch.lt: lambda input, other, out=None: -1,
        torch.less: lambda input, other, out=None: -1,
        torch.lu: lambda A, pivot=True, get_infos=False, out=None: -1,
        torch.lu_solve: lambda b, LU_data, LU_pivots, out=None: -1,
        torch.margin_ranking_loss: lambda input1, input2, target, margin=0, size_average=None, reduce=None, reduction='mean': -1,  # type: ignore[attr-defined]  # noqa: B950
        torch.masked_fill: lambda input, mask, value: -1,
        torch.masked_scatter: lambda input, mask, source: -1,
        torch.masked_select: lambda input, mask, out=None: -1,
        torch.matmul: lambda input, other, out=None: -1,
        torch.linalg.lu: lambda input, pivot=True, out=None: -1,
        torch.linalg.lu_factor: lambda input, pivot=True, out=None: -1,
        torch.linalg.lu_factor_ex: lambda input, pivot=True, check_errors=False, out=None: -1,
        torch.linalg.lu_solve: lambda LU, pivots, B, left=True, adjoint=False, out=None: -1,
        torch.linalg.matmul: lambda input, other, out=None: -1,  # alias for torch.matmul
        torch.matrix_power: lambda input, n: -1,
        torch.linalg.matrix_power: lambda input, n, out=None: -1,
        torch.matrix_rank: lambda input, tol=None, symmetric=False: -1,
        torch.linalg.matrix_rank: lambda input, tol=None, hermitian=False: -1,
        torch.linalg.multi_dot: lambda tensors, out=None: -1,
        torch.matrix_exp: lambda input: -1,
        torch.linalg.matrix_exp: lambda input: -1,
        torch.max: lambda input, out=None: -1,
        torch.maximum: lambda input, other, out=None: -1,
        torch.fmax: lambda input, other, out=None: -1,
        torch.max_pool1d: lambda input, kernel_size, stride=None, padding=0, dilation=1, ceil_mode=False: -1,
        torch.max_pool2d: lambda input, kernel_size, stride=None, padding=0, dilation=1, ceil_mode=False: -1,
        torch.max_pool3d: lambda input, kernel_size, stride=None, padding=0, dilation=1, ceil_mode=False: -1,
        torch.max_pool1d_with_indices: (lambda input, kernel_size, stride=None, padding=0, dilation=1,
                                        return_indices=False, ceil_mode=False: -1),
        torch.mean: lambda input, dim=None: -1,
        torch.nanmean: lambda input, dim=None, keepdim=False, dtype=None, out=None: -1,
        torch.median: lambda input, dim=None: -1,
        torch.nanmedian: lambda input, dim=None: -1,
        torch.meshgrid: lambda *tensors, **kwargs: -1,
        torch.min: lambda input, out=None: -1,
        torch.minimum: lambda input, other, out=None: -1,
        torch.fmin: lambda input, other, out=None: -1,
        torch.miopen_batch_norm: (lambda input, weight, bias, running_mean, running_var, training,
                                  exponential_average_factor, epsilon: -1),
        torch.miopen_convolution: lambda input, weight, bias, padding, stride, dilation, groups, benchmark, deterministic: -1,
        torch.miopen_convolution_transpose: (lambda input, weight, bias, padding, output_padding, stride, dilation,
                                             groups, benchmark, deterministic: -1),
        torch.miopen_depthwise_convolution: (lambda input, weight, bias, padding, stride, dilation, groups, benchmark,
                                             deterministic: -1),
        torch.miopen_rnn: (lambda input, weight, weight_stride0, hx, cx, mode, hidden_size, num_layers, batch_first,
                           dropout, train, bidirectional, batch_sizes, dropout_state: -1),
        torch.mm: lambda input, mat2, out=None: -1,
        torch.mode: lambda input, dim=-1, keepdim=False, out=None: -1,
        torch.movedim: lambda input, source, destination: -1,
        torch.moveaxis: lambda input, source, destination: -1,
        torch.msort: lambda input, descending=False, out=None: -1,
        torch.mul: lambda input, other, out=None: -1,
        torch.multiply: lambda input, other, out=None: -1,
        torch.multinomial: lambda input, num_samples, replacement=False, out=None: -1,
        torch.mv: lambda input, vec, out=None: -1,
        torch.mvlgamma: lambda input, p: -1,
        torch.narrow: lambda input, dim, start, length: -1,
        torch.narrow_copy: lambda input, dim, start, length: -1,
        torch.nan_to_num: lambda input, nan=0.0, posinf=None, neginf=None, out=None: -1,
        torch.native_batch_norm: lambda input, weight, bias, running_mean, running_var, training, momentum, eps: -1,
        torch.native_dropout: lambda input, p, train: -1,
        torch.native_layer_norm: lambda input, normalized_shape, weight=None, bias=None, eps=1e-05: -1,
        torch.native_group_norm: lambda input, weight, bias, N, C, HxW, group, eps: -1,
        torch.native_norm: lambda input, p=2: -1,
        torch.native_norm: lambda input, p=2: -1,
        torch.native_norm: lambda input, p=2, dim=None, keepdim=False, dtype=None: -1,
        torch.native_channel_shuffle: lambda input, groups : -1,
        torch.ne: lambda input, other, out=None: -1,
        torch.not_equal: lambda input, other, out=None: -1,
        torch.neg: lambda input, out=None: -1,
        torch.negative: lambda input, out=None: -1,
        torch.nextafter: lambda input, other, out=None: -1,
        torch.nn.functional.adaptive_avg_pool2d: lambda input, output_size: -1,
        torch.nn.functional.adaptive_avg_pool3d: lambda input, output_size: -1,
        torch.nn.functional.adaptive_max_pool1d: lambda input, output_size, return_indices=False: -1,
        torch.nn.functional.adaptive_max_pool1d_with_indices: lambda input, output_size, return_indices=False: -1,
        torch.nn.functional.adaptive_max_pool2d: lambda input, output_size, return_indices=False: -1,
        torch.nn.functional.adaptive_max_pool2d_with_indices: lambda input, output_size, return_indices=False: -1,
        torch.nn.functional.adaptive_max_pool3d: lambda input, output_size, return_indices=False: -1,
        torch.nn.functional.adaptive_max_pool3d_with_indices: lambda input, output_size, return_indices=False: -1,
        torch.nn.functional.affine_grid: lambda theta, size, align_corners=None: -1,
        torch.nn.functional.alpha_dropout: lambda input, p=0.5, training=False, inplace=False: -1,
        torch.nn.functional.avg_pool2d: (lambda input, kernel_size, stride=None, padding=0, ceil_mode=False,
                                         count_include_pad=True, divisor_override=None: -1),
        torch.nn.functional.avg_pool3d: (lambda input, kernel_size, stride=None, padding=0, ceil_mode=False,
                                         count_include_pad=True, divisor_override=None: -1),
        torch.nn.functional.batch_norm: (lambda input, running_mean, running_var, weight=None, bias=None, training=False,
                                         momentum=0.1, eps=1e-05: -1),
        torch.nn.functional.bilinear: lambda input1, input2, weight, bias=None: -1,
        torch.nn.functional.binary_cross_entropy: (lambda input, target, weight=None, size_average=None, reduce=None,
                                                   reduction="mean": -1),
        torch.nn.functional.binary_cross_entropy_with_logits: (lambda input, target, weight=None, size_average=None,
                                                               reduce=None, reduction="mean", pos_weight=None: -1),
        torch.nn.functional.celu: lambda input, alpha=1.0, inplace=False: -1,
        torch.nn.functional.cosine_embedding_loss: (lambda input1, input2, target, margin=0, size_average=None,
                                                    reduce=None, reduction='mean': -1),
        torch.nn.functional.cross_entropy: (lambda input, target, weight=None, size_average=None, ignore_index=-100,
                                            reduce=None, reduction="mean", label_smoothing=0.0: -1),
        torch.nn.functional.ctc_loss: (lambda log_probs, targets, input_lengths, target_lengths, blank=0,
                                       reduction='mean', zero_infinity=False: -1),
        torch.nn.functional.dropout: lambda input, p=0.5, training=True, inplace=False: -1,
        torch.nn.functional.dropout2d: lambda input, p=0.5, training=True, inplace=False: -1,
        torch.nn.functional.dropout3d: lambda input, p=0.5, training=True, inplace=False: -1,
        torch.nn.functional.elu: lambda input, alpha=1.0, inplace=False: -1,
        torch.nn.functional.embedding: (lambda input, weight, padding_idx=None, max_norm=None, norm_type=2.0,
                                        scale_grad_by_freq=False, sparse=False: -1),
        torch.nn.functional.embedding_bag: (lambda input, weight, offsets=None, max_norm=None, norm_type=2,
                                            scale_grad_by_freq=False, mode='mean', sparse=False, per_sample_weights=None,
                                            include_last_offset=False, padding_idx=None: -1),
        torch.nn.functional.feature_alpha_dropout: lambda input, p=0.5, training=False, inplace=False: -1,
        torch.nn.functional.fold: lambda input, output_size, kernel_size, dilation=1, padding=0, stride=1: -1,
        torch.nn.functional.fractional_max_pool2d: (lambda input, kernel_size, output_size=None, output_ratio=None,
                                                    return_indices=False, _random_samples=None: -1),
        torch.nn.functional.fractional_max_pool2d_with_indices: (
            lambda input, kernel_size, output_size=None, output_ratio=None, return_indices=False,
            _random_samples=None: -1),
        torch.nn.functional.fractional_max_pool3d: (lambda input, kernel_size, output_size=None, output_ratio=None,
                                                    return_indices=False, _random_samples=None: -1),
        torch.nn.functional.fractional_max_pool3d_with_indices: (
            lambda input, kernel_size, output_size=None, output_ratio=None, return_indices=False,
            _random_samples=None: -1),
        torch.nn.functional.gaussian_nll_loss: lambda input, target, var, full=False, eps=1e-06, reduction='mean': -1,
        torch.nn.functional.gelu: lambda input, approximate='none': -1,
        torch.nn.functional.glu: lambda input, dim=-1: -1,
        torch.nn.functional.grid_sample: lambda input, grid, mode='bilinear', padding_mode='zeros', align_corners=None: -1,
        torch.nn.functional.group_norm: lambda input, num_groups, weight=None, bias=None, eps=1e-05: -1,
        torch.nn.functional.gumbel_softmax: lambda logits, tau=1, hard=False, eps=1e-10, dim=-1: -1,
        torch.nn.functional.hardshrink: lambda input, lambd=0.5: -1,
        torch.nn.functional.hardtanh: lambda input, min_val=-1., max_val=1., inplace=False: -1,
        torch.nn.functional.hinge_embedding_loss: (lambda input, target, margin=1.0, size_average=None, reduce=None,
                                                   reduction='mean': -1),
        torch.nn.functional.instance_norm: (lambda input, running_mean=None, running_var=None, weight=None, bias=None,
                                            use_input_stats=True, momentum=0.1, eps=1e-05: -1),
        torch.nn.functional.interpolate: (lambda input, size=None, scale_factor=None, mode='nearest', align_corners=None,
                                          recompute_scale_factor=None, antialias=False: -1),
        torch.nn.functional.kl_div: lambda input, target, size_average=None, reduce=None, reduction='mean', log_target=False: -1,
        torch.nn.functional.l1_loss: lambda input, target, size_average=None, reduce=None, reduction='mean': -1,
        torch.nn.functional.layer_norm: lambda input, normalized_shape, weight=None, bias=None, eps=1e-05: -1,
        torch.nn.functional.leaky_relu: lambda input, negative_slope=0.01, inplace=False: -1,
        torch.nn.functional.linear: lambda input, weight, bias=None: -1,
        torch.nn.functional.local_response_norm: lambda input, size, alpha=0.0001, beta=0.75, k=1.0: -1,
        torch.nn.functional.log_softmax: lambda input, dim=None, _stacklevel=3, dtype=None: -1,
        torch.nn.functional.logsigmoid: lambda input: -1,
        torch.nn.functional.lp_pool1d: lambda input, norm_type, kernel_size, stride=None, ceil_mode=False: -1,
        torch.nn.functional.lp_pool2d: lambda input, norm_type, kernel_size, stride=None, ceil_mode=False: -1,
        torch.nn.functional.margin_ranking_loss: (lambda input1, input2, target, margin=0, size_average=None,
                                                  reduce=None, reduction='mean': -1),
        torch.nn.functional.max_pool1d: (lambda input, kernel_size, stride=None, padding=0, dilation=1,
                                         ceil_mode=False, return_indices=False: -1),
        torch.nn.functional.max_pool1d_with_indices: (lambda input, kernel_size, stride=None, padding=0, dilation=1,
                                                      return_indices=False, ceil_mode=False: -1),
        torch.nn.functional.max_pool2d: (lambda input, kernel_size, stride=None, padding=0, dilation=1,
                                         ceil_mode=False, return_indices=False: -1),
        torch.nn.functional.max_pool2d_with_indices: (lambda input, kernel_size, stride=None, padding=0, dilation=1,
                                                      return_indices=False, ceil_mode=False: -1),
        torch.nn.functional.max_pool3d: (lambda input, kernel_size, stride=None, padding=0, dilation=1,
                                         return_indices=False, ceil_mode=False: -1),
        torch.nn.functional.max_pool3d_with_indices: (lambda input, kernel_size, stride=None, padding=0, dilation=1,
                                                      return_indices=False, ceil_mode=False: -1),
        torch.nn.functional.max_unpool1d: lambda input, indices, kernel_size, stride=None, padding=0, output_size=None: -1,
        torch.nn.functional.max_unpool2d: lambda input, indices, kernel_size, stride=None, padding=0, output_size=None: -1,
        torch.nn.functional.max_unpool3d: lambda input, indices, kernel_size, stride=None, padding=0, output_size=None: -1,
        torch.nn.functional.mse_loss: lambda input, target, size_average=None, reduce=None, reduction='mean': -1,
        torch.nn.functional.multi_head_attention_forward: (
            lambda query, key, value, embed_dim_to_check, num_heads, in_proj_weight, in_proj_bias, bias_k, bias_v,
            add_zero_attn, dropout_p, out_proj_weight, out_proj_bias, training=True, key_padding_mask=None,
            need_weights=True, attn_mask=None, use_separate_proj_weight=False, q_proj_weight=None, k_proj_weight=None,
            v_proj_weight=None, static_k=None, static_v=None, average_attn_weights=None: -1),
        torch.nn.functional.multi_margin_loss: (lambda input, target, p=1, margin=1.0, weight=None, size_average=None,
                                                reduce=None, reduction='mean': -1),
        torch.nn.functional.multilabel_margin_loss: (lambda input, target, size_average=None, reduce=None,
                                                     reduction='mean': -1),
        torch.nn.functional.multilabel_soft_margin_loss: (lambda input, target, weight=None, size_average=None,
                                                          reduce=None, reduction='mean': -1),
        torch.nn.functional.nll_loss: (lambda input, target, weight=None, size_average=None, ignore_index=-100,
                                       reduce=None, reduction='mean': -1),
        torch.nn.functional.normalize: lambda input, p=2, dim=1, eps=1e-12, out=None: -1,
        torch.nn.functional.one_hot: lambda tensor, num_classes=-1: -1,
        torch.nn.functional.pad: lambda input, pad, mode='constant', value=0: -1,
        torch.nn.functional.pairwise_distance: lambda x1, x2, p=2.0, eps=1e-06, keepdim=False: -1,
        torch.nn.functional.poisson_nll_loss: (lambda input, target, log_input=True, full=False, size_average=None,
                                               eps=1e-08, reduce=None, reduction='mean': -1),
        torch.nn.functional.prelu: lambda input, weight: -1,
        torch.nn.functional.relu: lambda input, inplace=False: -1,
        torch.nn.functional.relu6: lambda input, inplace=False: -1,
        torch.nn.functional.rrelu: lambda input, lower=0.125, upper=0.3333333333333333, training=False, inplace=False: -1,
        torch.nn.functional.selu: lambda input, inplace=False: -1,
        torch.nn.functional.silu: lambda input, inplace=False: -1,
        torch.nn.functional.mish: lambda input, inplace=False: -1,
        torch.nn.functional.smooth_l1_loss: lambda input, target, size_average=None, reduce=None, reduction='mean', beta=1.: -1,
        torch.nn.functional.huber_loss: lambda input, target, reduction='mean', delta=1.: -1,
        torch.nn.functional.soft_margin_loss: lambda input, target, size_average=None, reduce=None, reduction='mean': -1,
        torch.nn.functional.softmax: lambda input, dim=None, _stacklevel=3, dtype=None: -1,
        torch.nn.functional.softmin: lambda input, dim=None, _stacklevel=3, dtype=None: -1,
        torch.nn.functional.softplus: lambda input, beta=1, threshold=20: -1,
        torch.nn.functional.softshrink: lambda input, lambd=0.5: -1,
        torch.nn.functional.softsign: lambda input: -1,
        torch.nn.functional.tanhshrink: lambda input: -1,
        torch.nn.functional.threshold: lambda input, threshold, value, inplace=False: -1,
        torch.nn.functional.triplet_margin_loss: (lambda anchor, positive, negative, margin=1.0, p=2, eps=1e-06,
                                                  swap=False, size_average=None, reduce=None, reduction='mean': -1),
        torch.nn.functional.triplet_margin_with_distance_loss: (lambda anchor, positive, negative, *,
                                                                distance_function=None, margin=1.0,
                                                                swap=False, reduction='mean': -1),
        torch.nn.functional.unfold: lambda input, kernel_size, dilation=1, padding=0, stride=1: -1,
        torch.nn.init.uniform_: lambda tensor, a=0., b=1.: -1,
        torch.nn.init.constant_: lambda tensor, val: -1,
        torch.nn.init.normal_: lambda tensor, mean=0., std=1.: -1,
        torch.nn.init.constant_: lambda tensor, val: -1,
        torch.nn.init.kaiming_uniform_: lambda tensor, a=0, mode='fan_in', nonlinearity='leaky_relu': -1,
        torch.nonzero: lambda input, as_tuple=False: -1,
        torch.argwhere: lambda input: -1,
        torch.norm: lambda input, p='fro', dim=None, keepdim=False, out=None, dtype=None: -1,
        torch.linalg.norm: lambda input, ord=None, dim=None, keepdim=False, out=None, dtype=None: -1,
        torch.linalg.vector_norm: lambda input, ord=2, dim=None, keepdim=False, out=None, dtype=None: -1,
        torch.linalg.matrix_norm: lambda input, ord='fro', dim=(-2, -1), keepdim=False, out=None, dtype=None: -1,
        torch.norm_except_dim: lambda v, pow=2, dim=0: -1,
        torch.nuclear_norm: lambda input, p='fro', dim=None, keepdim=False, out=None, dtype=None: -1,
        torch.numel: lambda input: -1,
        torch.orgqr: lambda input, tau: -1,
        torch.ormqr: lambda input, input2, input3, left=True, transpose=False: -1,
        torch.pairwise_distance: lambda x1, x2, p=2.0, eps=1e-06, keepdim=False: -1,
        torch.permute: lambda self, dim: -1,
        torch.pca_lowrank: lambda input, q=None, center=True, niter=2: -1,
        torch.pdist: lambda input, p=2: -1,
        torch.pinverse: lambda input, rcond=1e-15: -1,
        torch.linalg.pinv: lambda input, rcond=1e-15, hermitian=False: -1,
        torch.pixel_shuffle: lambda input, upscale_factor: -1,
        torch.pixel_unshuffle: lambda input, downscale_factor: -1,
        torch.poisson: lambda input, generator=None: -1,
        torch.poisson_nll_loss: lambda input, target, log_input, full, eps, reduction: -1,
        torch.polygamma: lambda input, n, out=None: -1,
        torch.positive: lambda input, out=None: -1,
        torch.prelu: lambda input, weight: -1,
        torch.ones_like: lambda input, dtype=None, layout=None, device=None, requires_grad=False: -1,
        torch.pow: lambda input, exponent, out=None: -1,
        torch.prod: lambda input, dtype=None: -1,
        torch.put: lambda input, index, source, accumulate=False: -1,
        torch.q_per_channel_axis: lambda input: -1,
        torch.q_per_channel_scales: lambda input: -1,
        torch.q_per_channel_zero_points: lambda input: -1,
        torch.q_scale: lambda input: -1,
        torch.q_zero_point: lambda input: -1,
        torch.qr: lambda input, some=True, out=None: -1,
        torch.linalg.qr: lambda input, mode='reduced', out=None: -1,
        torch.quantile: lambda input, q, dim=None, keepdim=False, interpolation='linear', out=None: -1,
        torch.nanquantile: lambda input, q, dim=None, keepdim=False, interpolation='linear', out=None: -1,
        torch.quantize_per_channel: lambda input, scales, zero_points, axis, dtype: -1,
        torch.quantize_per_tensor: lambda input, scale, zero_point, dtype: -1,
        torch.quantize_per_tensor_dynamic: lambda input, dtype, reduce_range: -1,
        torch.quantized_batch_norm: lambda input, weight, bias, mean, var, eps, output_scale, output_zero_point: -1,
        torch.quantized_gru_cell: (lambda input, hx, w_ih, w_hh, b_ih, b_hh, packed_ih, packed_hh, col_offsets_ih,
                                   col_offsets_hh, scale_ih, scale_hh, zero_point_ih, zero_point_hh: -1),

        torch.quantized_lstm_cell: (lambda input, hx, w_ih, w_hh, b_ih, b_hh, packed_ih, packed_hh, col_offsets_ih,
                                    col_offsets_hh, scale_ih, scale_hh, zero_point_ih, zero_point_hh: -1),
        torch.quantized_max_pool1d: (lambda input, kernel_size, stride=tuple(), padding=(0,),
                                     dilation=(1,), ceil_mode=False: -1),
        torch.quantized_max_pool2d: (lambda input, kernel_size, stride=tuple(), padding=(0, 0),
                                     dilation=(1, 1), ceil_mode=False: -1),
        torch.quantized_rnn_relu_cell: (lambda input, hx, w_ih, w_hh, b_ih, b_hh, packed_ih, packed_hh, col_offsets_ih,
                                        col_offsets_hh, scale_ih, scale_hh, zero_point_ih, zero_point_hh: -1),
        torch.quantized_rnn_tanh_cell: (lambda input, hx, w_ih, w_hh, b_ih, b_hh, packed_ih, packed_hh, col_offsets_ih,
                                        col_offsets_hh, scale_ih, scale_hh, zero_point_ih, zero_point_hh: -1),
        torch.rad2deg: lambda input, out=None: -1,
        torch.rand_like: lambda input, dtype=None, layout=None, device=None, requires_grad=False: -1,
        torch.randint_like: lambda input, high, dtype=None, layout=torch.strided, device=None, requires_grad=False: -1,
        torch.randn_like: lambda input, dtype=None, layout=None, device=None, requires_grad=False: -1,
        torch.ravel: lambda input: -1,
        torch.real: lambda input, out=None: -1,
        torch.vdot: lambda input, other, out=None: -1,
        torch.view_as_real: lambda input: -1,
        torch.view_as_complex: lambda input: -1,
        torch.reciprocal: lambda input, out=None: -1,
        torch.relu: lambda input, inplace=False: -1,
        torch.remainder: lambda input, other, out=None: -1,
        torch.renorm: lambda input, p, dim, maxnorm, out=None: -1,
        torch.repeat_interleave: lambda input, dim=None: -1,
        torch.reshape: lambda input, shape: -1,
        torch.rnn_relu: lambda input, hx, params, has_biases, num_layers, dropout, train, bidirectional, batch_first: -1,
        torch.rnn_relu_cell: lambda input, hx, w_ih, w_hh, b_ih=None, b_hh=None: -1,
        torch.rnn_tanh: lambda input, hx, params, has_biases, num_layers, dropout, train, bidirectional, batch_first: -1,
        torch.rnn_tanh_cell: lambda input, hx, w_ih, w_hh, b_ih=None, b_hh=None: -1,
        torch.roll: lambda input, shifts, dims=None: -1,
        torch.rot90: lambda input, k=1, dims=(0, 1): -1,
        torch.round: lambda input, out=None: -1,
        torch.row_stack: lambda tensors, out=None: -1,  # alias for torch.vstack
        torch._rowwise_prune: (lambda weight, mask, compressed_indices_dtype: -1),
        torch.rrelu: lambda input, lower=1. / 8, upper=1. / 3, training=False, inplace=False: -1,
        torch.rsqrt: lambda input, out=None: -1,
        torch.rsub: lambda input, other, alpha=1: -1,
        torch.saddmm: lambda input, mat1, mat2, beta=1, alpha=1, out=None: -1,
        torch.scatter: lambda input, dim, index, src: -1,
        torch.scatter_add: lambda input, dim, index, src: -1,
        torch.scatter_reduce: lambda input, dim, index, src, reduce, include_self=True: -1,
        torch.searchsorted: lambda sorted_sequence, input, out_int32=False, right=False, out=None: -1,
        torch.segment_reduce: lambda data, reduce="max", lengths=None, indices=None, axis=0, unsafe=False: -1,
        torch.select: lambda input, dim, index: -1,
        torch.select_scatter: lambda input, src, dim, index: -1,
        torch.slice_scatter: lambda input, src, dim=0, start=None, end=None, step=1: -1,
        torch.selu: lambda input, inplace=False: -1,
        torch.sigmoid: lambda input, out=None: -1,
        torch.sign: lambda input, out=None: -1,
        torch.signbit: lambda input, out=None: -1,
        torch.sgn: lambda input, out=None: -1,
        torch.sin: lambda input, out=None: -1,
        torch.sinc: lambda input, out=None: -1,
        torch.sinh: lambda input, out=None: -1,
        torch.slogdet: lambda input: -1,
        torch.linalg.slogdet: lambda input: -1,
        torch.smm: lambda input, mat2: -1,
        torch.spmm: lambda input, mat2: -1,
        torch.softmax: lambda input, dim, dtype=None: -1,
<<<<<<< HEAD
        torch.solve: lambda input, A, out=None: -1,
        torch.linalg.solve: lambda A, B, left=True, out=None: -1,
=======
        torch.linalg.solve: lambda input, other, out=None: -1,
>>>>>>> 98f14f3b
        torch.sort: lambda input, dim=-1, descending=False, *, stable=False, out=None: -1,
        torch.split: lambda tensor, split_size_or_sections, dim=0: -1,
        torch.split_with_sizes: lambda tensor, split_size_or_sections, dim=0: -1,
        torch.sqrt: lambda input, out=None: -1,
        torch.square: lambda input, out=None: -1,
        torch.squeeze: lambda input, dim=None, out=None: -1,
        torch.sspaddmm: lambda input, mat1, mat2, beta=1, alpha=1, out=None: -1,
        torch.stack: lambda tensors, dim=0, out=None: -1,
        torch.std: lambda input, dim=None: -1,
        torch.std_mean: lambda input, dim=None: -1,
        torch.stft: (lambda input, n_fft, hop_length=None, win_length=None, window=None, center=True,
                     pad_mode='reflect', normalized=False, onesided=True, return_complex=None: -1),
        torch.sub: lambda input, other, out=None: -1,
        torch.subtract: lambda input, other, out=None: -1,
        torch.sum: lambda input, dim=None: -1,
        torch.nansum: lambda input, dim=None: -1,
        torch.svd: lambda input, some=True, compute_uv=True, out=None: -1,
        torch.svd_lowrank: lambda input, q=6, niter=2, M=None: -1,
        torch.linalg.svd: lambda input, full_matrices=True, out=None: -1,
        torch.linalg.svdvals: lambda input, out=None: -1,
        torch.symeig: lambda input, eigenvectors=False, upper=True, out=None: -1,
        torch.swapaxes: lambda input, dim0, dim1: -1,
        torch.swapdims: lambda input, axis0, axis1: -1,
        torch.special.entr: lambda input: -1,
        torch.special.erf: lambda input: -1,
        torch.special.erfc: lambda input: -1,
        torch.special.erfcx: lambda input: -1,
        torch.special.erfinv: lambda input: -1,
        torch.special.exp2: lambda input: -1,
        torch.special.expm1: lambda input: -1,
        torch.special.expit: lambda input: -1,
        torch.special.polygamma: lambda input, n, out=None: -1,
        torch.special.digamma: lambda input: -1,
        torch.special.psi: lambda input: -1,
        torch.special.gammainc: lambda input, other, out=None: -1,
        torch.special.gammaincc: lambda input, other, out=None: -1,
        torch.special.gammaln: lambda input: -1,
        torch.special.i0: lambda input: -1,
        torch.special.i0e: lambda input: -1,
        torch.special.i1: lambda input: -1,
        torch.special.i1e: lambda input: -1,
        torch.special.logit: lambda input: -1,
        torch.special.logsumexp: lambda input, dim, keepdim=False, out=None: -1,
        torch.special.log1p: lambda input: -1,
        torch.special.log_softmax: lambda input, dim, dtype=None: -1,
        torch.special.round: lambda input: -1,
        torch.special.sinc: lambda input: -1,
        torch.special.softmax: lambda input, dim, dtype=None: -1,
        torch.special.multigammaln: lambda input, p: -1,
        torch.special.ndtri: lambda input: -1,
        torch.special.ndtr: lambda input: -1,
        torch.special.log_ndtr: lambda input: -1,
        torch.special.xlogy: lambda input, other, out=None: -1,
        torch.special.xlog1py: lambda input, other, out=None: -1,
        torch.special.zeta: lambda self, other, out=None: -1,
        torch.t: lambda input: -1,
        torch.take: lambda input, index: -1,
        torch.take_along_dim: lambda input, indices, dim=None, out=None: -1,
        torch.tan: lambda input, out=None: -1,
        torch.tanh: lambda input, out=None: -1,
        torch.linalg.tensorinv: lambda a, ind=2: -1,
        torch.linalg.tensorsolve: lambda a, b, dims=None: -1,
        torch.tensordot: lambda a, b, dims=2, out=None: -1,
        torch.tensor_split: lambda input, indices_or_sections, dim=0: -1,
        torch.threshold: lambda input, threshold, value, inplace=False: -1,
        torch.tile: lambda input, dims: -1,
        torch.topk: lambda input, k, dim=-1, descending=False, out=None: -1,
        torch.trace: lambda input: -1,
        torch.transpose: lambda input, dim0, dim1: -1,
        torch.trapz: lambda y, x=None, dim=-1: -1,
        torch.trapezoid: lambda y, x=None, dim=-1: -1,
        torch.triangular_solve: lambda input, A, upper=True, transpose=False, unitriangular=False: -1,
        torch.linalg.solve_triangular: lambda input, B, upper, left=True, unitriangular=False: -1,
        torch.tril: lambda input, diagonal=0, out=None: -1,
        torch.triplet_margin_loss: (lambda anchor, positive, negative, margin=1.0, p=2, eps=1e-06, swap=False,

                                    size_average=None, reduce=None, reduction='mean': -1),
        torch.triu: lambda input, diagonal=0, out=None: -1,
        torch.true_divide: lambda input, other: -1,
        torch.trunc: lambda input, out=None: -1,
        torch.unbind: lambda input, dim=0: -1,
        torch.unique: lambda input, sorted=True, return_inverse=False, return_counts=False, dim=None: -1,
        torch.unique_consecutive: lambda input, return_inverse=False, return_counts=False, dim=None: -1,
        torch.unsafe_chunk: lambda input, chunks, dim=0: -1,
        torch.unsafe_split: lambda tensor, split_size_or_sections, dim=0: -1,
        torch.unsafe_split_with_sizes: lambda tensor, split_size_or_sections, dim=0: -1,
        torch.unsqueeze: lambda input, dim, out=None: -1,
        torch.linalg.vander: lambda x, N=None: -1,
        torch.var: lambda input, dim=None: -1,
        torch.var_mean: lambda input, dim=None: -1,
        torch.vsplit: lambda input, indices_or_sections: -1,
        torch.vstack: lambda tensors, out=None: -1,
        torch.where: lambda condition, x=None, y=None: -1,
        torch.zeros_like: lambda input, dtype=None, layout=None, device=None, requires_grad=False: -1,
        torch._fw_primal_copy: lambda self, level: -1,
        torch._make_dual_copy: lambda primal, tangent, level: -1,
        torch.view_as_real_copy: lambda self: -1,
        torch.view_as_complex_copy: lambda self: -1,
        torch._conj_copy: lambda self: -1,
        torch._neg_view_copy: lambda self: -1,
        torch.as_strided_copy: lambda self, size, stride, storage_offset=None: -1,
        torch._sparse_broadcast_to_copy: lambda self, size: -1,
        torch.diagonal_copy: lambda self, offset=0, dim1=0, dim2=1: -1,
        torch.expand_copy: lambda self, size, *, implicit=False: -1,
        torch.narrow_copy: lambda self, dim, start, length: -1,
        torch.permute_copy: lambda self, dims: -1,
        torch._reshape_alias_copy: lambda self, size, stride: -1,
        torch.select_copy: lambda self, dim, index: -1,
        torch.detach_copy: lambda self: -1,
        torch.slice_copy: lambda self, dim=0, start=None, end=None, step=1: -1,
        torch.split_copy: lambda self, split_size, dim=0: -1,
        torch.split_with_sizes_copy: lambda self, split_sizes, dim=0: -1,
        torch.squeeze_copy: lambda self: -1,
        torch.squeeze_copy: lambda self, dim: -1,
        torch.t_copy: lambda self: -1,
        torch.transpose_copy: lambda self, dim0, dim1: -1,
        torch.unsqueeze_copy: lambda self, dim: -1,
        torch._indices_copy: lambda self: -1,
        torch._values_copy: lambda self: -1,
        torch.indices_copy: lambda self: -1,
        torch.values_copy: lambda self: -1,
        torch.crow_indices_copy: lambda self: -1,
        torch.col_indices_copy: lambda self: -1,
        torch.ccol_indices_copy: lambda self: -1,
        torch.row_indices_copy: lambda self: -1,
        torch.unbind_copy: lambda self, dim=0: -1,
        torch.view_copy: lambda self, size: -1,
        torch.view_copy: lambda self, dtype: -1,
        torch.unfold_copy: lambda self, dimension, size, step: -1,
        torch.alias_copy: lambda self: -1,
        Tensor.__floordiv__: lambda self, other: -1,
        Tensor.__rfloordiv__: lambda self, other: -1,
        Tensor.__ifloordiv__: lambda self, other: -1,
        Tensor.__truediv__: lambda self, other: -1,
        Tensor.__rtruediv__: lambda self, other: -1,
        Tensor.__itruediv__: lambda self, other: -1,
        Tensor.__lshift__: lambda self, other: -1,
        Tensor.__rlshift__: lambda self, other: -1,
        Tensor.__ilshift__: lambda self, other: -1,
        Tensor.__rshift__: lambda self, other: -1,
        Tensor.__rrshift__: lambda self, other: -1,
        Tensor.__irshift__: lambda self, other: -1,
        Tensor.__and__: lambda self, other: -1,
        Tensor.__or__: lambda self, other: -1,
        Tensor.__xor__: lambda self, other: -1,
        Tensor.__float__: lambda self: -1,
        Tensor.__complex__: lambda self: -1,
        Tensor.__array__: lambda self, dtype: -1,
        Tensor.__bool__: lambda self: -1,
        Tensor.__contains__: lambda self, other: -1,
        Tensor.__neg__: lambda self: -1,
        Tensor.__invert__: lambda self: -1,
        Tensor.__mod__: lambda self, other: -1,
        Tensor.__rmod__: lambda self, other: -1,
        Tensor.__imod__: lambda self, other: -1,
        Tensor.__array_wrap__: lambda self, array: -1,
        Tensor.__getitem__: lambda self, idx: -1,
        Tensor.__deepcopy__: lambda self, memo: -1,
        Tensor.__int__: lambda self: -1,
        Tensor.__long__: lambda self: -1,
        Tensor.__hash__: lambda self: -1,
        Tensor.__index__: lambda self: -1,
        Tensor.__len__: lambda self: -1,
        Tensor.__format__: lambda self, format_spec: -1,
        Tensor.__reduce_ex__: lambda self, proto: -1,
        Tensor.__reversed__: lambda self: -1,
        Tensor.__repr__: lambda self, *, tensor_contents=None: -1,
        Tensor.__setitem__: lambda self, k, v: -1,
        Tensor.__setstate__: lambda self, d: -1,
        Tensor.T.__get__: lambda self: -1,
        Tensor.H.__get__: lambda self: -1,
        Tensor.mT.__get__: lambda self: -1,
        Tensor.mH.__get__: lambda self: -1,
        Tensor._backward_hooks.__get__: lambda self: -1,
        Tensor._base.__get__: lambda self: -1,
        Tensor._cdata.__get__: lambda self: -1,
        Tensor.grad.__get__: lambda self: -1,
        Tensor._grad.__get__: lambda self: -1,
        Tensor._grad_fn.__get__: lambda self: -1,
        Tensor.grad_fn.__get__: lambda self: -1,
        Tensor._version.__get__: lambda self: -1,
        Tensor._autocast_to_reduced_precision: lambda self, cuda_enabled, cpu_enabled, cuda_dtype, cpu_dtype: -1,
        Tensor._autocast_to_full_precision: lambda self, cuda_enabled, cpu_enabled: -1,
        Tensor.data.__get__: lambda self: -1,
        Tensor.device.__get__: lambda self: -1,
        Tensor.dtype.__get__: lambda self: -1,
        Tensor.is_cuda.__get__: lambda self: -1,
        Tensor.is_xpu.__get__: lambda self: -1,
        Tensor.is_ipu.__get__: lambda self: -1,
        Tensor.is_leaf.__get__: lambda self: -1,
        Tensor.retains_grad.__get__: lambda self: -1,
        Tensor.is_meta.__get__: lambda self: -1,
        Tensor.is_mps.__get__: lambda self: -1,
        Tensor.is_nested.__get__: lambda self: -1,
        Tensor.is_ort.__get__: lambda self: -1,
        Tensor.is_mkldnn.__get__: lambda self: -1,
        Tensor.is_quantized.__get__: lambda self: -1,
        Tensor.is_sparse.__get__: lambda self: -1,
        Tensor.is_sparse_csr.__get__: lambda self: -1,
        Tensor.is_vulkan.__get__: lambda self: -1,
        Tensor.layout.__get__: lambda self: -1,
        Tensor.name.__get__: lambda self: -1,
        Tensor.names.__get__: lambda self: -1,
        Tensor.ndim.__get__: lambda self: -1,
        Tensor.output_nr.__get__: lambda self: -1,
        Tensor.requires_grad.__get__: lambda self: -1,
        Tensor.shape.__get__: lambda self: -1,
        Tensor.volatile.__get__: lambda self: -1,
        Tensor.real.__get__: lambda self: -1,
        Tensor.imag.__get__: lambda self: -1,
        Tensor.__cuda_array_interface__.__get__: lambda self: -1,
        Tensor.type: lambda self, dtype=None, non_blocking=False, **kwargs: -1,
        Tensor._coalesced_: lambda self: -1,
        Tensor._dimI: lambda self: -1,
        Tensor._dimV: lambda self: -1,
        Tensor._indices: lambda self: -1,
        Tensor._is_view: lambda self: -1,
        Tensor._nnz: lambda self: -1,
        Tensor.crow_indices: lambda self: -1,
        Tensor.col_indices: lambda self: -1,
        Tensor.ccol_indices: lambda self: -1,
        Tensor.row_indices: lambda self: -1,
        Tensor._update_names: lambda self, names, inplace: -1,
        Tensor._values: lambda self: -1,
        Tensor.adjoint: lambda self: -1,
        Tensor.align_as: lambda self, other: -1,
        Tensor.align_to: lambda self, order, ellipsis_idx: -1,
        Tensor.apply_: lambda self, callable: -1,
        Tensor.as_strided: lambda self, size, stride: -1,
        Tensor.as_strided_: lambda self, size, stride: -1,
        Tensor.backward: lambda self, gradient=None, retain_graph=None, create_graph=False, inputs=None: -1,
        Tensor.bfloat16: lambda self, memory_format=torch.preserve_format: -1,
        Tensor.bool: lambda self, memory_format=torch.preserve_format: -1,
        Tensor.byte: lambda self, memory_format=torch.preserve_format: -1,
        Tensor.char: lambda self, memory_format=torch.preserve_format: -1,
        Tensor.cauchy_: lambda self, median=0, sigma=1, *, generator=None: -1,
        Tensor.coalesce: lambda self: -1,
        Tensor._coalesced_: lambda self, coalesced: -1,
        Tensor.contiguous: lambda self, memory_format=torch.contiguous_format: -1,
        Tensor.copy_: lambda self, src, non_blocking=False: -1,
        Tensor.cpu: lambda self, memory_format=torch.preserve_format: -1,
        Tensor.cuda: lambda self, memory_format=torch.preserve_format: -1,
        Tensor.xpu: lambda self, memory_format=torch.preserve_format: -1,
        Tensor.ipu: lambda self, memory_format=torch.preserve_format: -1,
        Tensor.data_ptr: lambda self: -1,
        Tensor.dense_dim: lambda self: -1,
        Tensor.diagonal_scatter: lambda self, src, offset=0, dim1=0, dim2=1: -1,
        Tensor.dim: lambda self: -1,
        Tensor.double: lambda self, memory_format=torch.preserve_format: -1,
        Tensor.cdouble: lambda self, memory_format=torch.preserve_format: -1,
        Tensor.element_size: lambda self: -1,
        Tensor.expand: lambda self, size: -1,
        Tensor.expand_as: lambda self, other: -1,
        Tensor.exponential_: lambda self, lambd=1, *, generator=None: -1,
        Tensor.fill_: lambda self, value: -1,
        Tensor.fill_diagonal_: lambda self, value: -1,
        Tensor.float: lambda self, memory_format=torch.preserve_format: -1,
        Tensor.cfloat: lambda self, memory_format=torch.preserve_format: -1,
        Tensor.geometric_: lambda self, p, *, generator=None: -1,
        Tensor.get_device: lambda self: -1,
        Tensor.half: lambda self, memory_format=torch.preserve_format: -1,
        Tensor.chalf: lambda self, memory_format=torch.preserve_format: -1,
        Tensor.has_names: lambda self: -1,
        Tensor.indices: lambda self: -1,
        Tensor.int: lambda self, memory_format=torch.preserve_format: -1,
        Tensor.is_coalesced: lambda self: -1,
        Tensor.is_contiguous: lambda self: -1,
        Tensor.is_inference: lambda self: -1,
        Tensor.is_pinned: lambda self: -1,
        Tensor.is_set_to: lambda self, tensor: -1,
        Tensor.is_shared: lambda self: -1,
        Tensor.item: lambda self: -1,
        Tensor.log_normal_: lambda self, mean=1, std=2, *, generator=None: -1,
        Tensor.log_softmax: lambda self, dim: -1,
        Tensor.long: lambda self, memory_format=torch.preserve_format: -1,
        Tensor.map_: lambda self, tensor, callable: -1,
        Tensor.map2_: lambda self, x, y, callable: -1,
        Tensor.mm: lambda self, mat2: -1,
        Tensor.narrow_copy: lambda self, dimension, start, length: -1,
        Tensor.ndimension: lambda self: -1,
        Tensor.nelement: lambda self: -1,
        Tensor.normal_: lambda self: -1,
        Tensor.numpy: lambda self: -1,
        Tensor.permute: lambda self, dim: -1,
        Tensor.pin_memory: lambda self: -1,
        Tensor.put_: lambda self, indices, tensor, accumulate=False: -1,
        Tensor.qscheme: lambda self: -1,
        Tensor.random_: lambda self, from_=0, to=None, *, generator=None: -1,
        Tensor.record_stream: lambda self, stream: -1,
        Tensor.refine_names: lambda self, names: -1,
        Tensor.register_hook: lambda self, hook: -1,
        Tensor.rename: lambda self, name: -1,
        Tensor.repeat: lambda self, *size: -1,
        Tensor.requires_grad_: lambda self, requires_grad=True: -1,
        Tensor.reshape_as: lambda self, other: -1,
        Tensor.resize: lambda self, *size: -1,
        Tensor.resize_: lambda self, size: -1,
        Tensor.resize_as: lambda self, other: -1,
        Tensor.resize_as_sparse_: lambda self, other: -1,
        Tensor.retain_grad: lambda self: -1,
        Tensor.set_: lambda self, source=None, storage_offset=0, size=None, stride=None: -1,
        Tensor.select_scatter: lambda self, src, dim, index: -1,
        Tensor.share_memory_: lambda self: -1,
        Tensor.short: lambda self, memory_format=torch.preserve_format: -1,
        Tensor.size: lambda self: -1,
        Tensor.slice_scatter: lambda self, src, dim=0, start=None, end=None, step=1: -1,
        Tensor.sparse_dim: lambda self: -1,
        Tensor.sparse_mask: lambda self, mask: -1,
        Tensor.sparse_resize_: lambda self, size1, size2, dense_dim: -1,
        Tensor.sparse_resize_and_clear_: lambda self, size1, size2, dense_dim: -1,
        Tensor.sspaddmm: lambda self, mat1, mat2, beta=1, alpha=1, out=None: -1,
        Tensor.storage: lambda self: -1,
        Tensor._storage: lambda self: -1,
        Tensor.storage_offset: lambda self: -1,
        Tensor.storage_type: lambda self: -1,
        Tensor.sum_to_size: lambda self, size: -1,
        Tensor.tile: lambda self, *reps: -1,
        Tensor.to: lambda self, dtype, non_blocking=False, copy=False, memory_format=torch.preserve_format: -1,
        Tensor.to_dense: lambda self, dtype=None: -1,
        Tensor._to_dense: lambda self, dtype=None: -1,
        Tensor.to_sparse: lambda self: -1,
        Tensor.tolist: lambda self: -1,
        Tensor.to_mkldnn: lambda self: -1,
        Tensor.type_as: lambda self, other: -1,
        Tensor.unfold: lambda self, dimension, size, step: -1,
        Tensor.uniform_: lambda self, from_=0, to=1: -1,
        Tensor.values: lambda self: -1,
        Tensor.view: lambda self, shape: -1,
        Tensor.view_as: lambda self, other: -1,
        Tensor.zero_: lambda self: -1,
        Tensor.__dlpack__: lambda self, stream=None: -1,
        Tensor.__dlpack_device__: lambda self: -1,
        torch.linalg.lstsq: lambda self, b, cond=None, driver=None: -1,
    }

    ret2 = {}
    ignored = get_ignored_functions()

    for k, v in ret.items():
        # Generate methods like __add__ and add_ by default from add
        names = [
            k.__name__,  # Default method
            k.__name__ + "_",  # Inplace variant
            "__" + k.__name__ + "__",  # Dunder method
            "__i" + k.__name__ + "__",  # Inplace dunder method
            "__r" + k.__name__ + "__",  # Reverse dunder method
        ]

        if k.__name__.startswith("bitwise_"):
            # bitwise_<op> have dunder methods of the form __<op>__
            # And so on.
            subname = k.__name__[len("bitwise_"):]
            names.extend([
                "__" + subname + "__",
                "__i" + subname + "__",
                "__r" + subname + "__"
            ])

        for name in names:
            func = getattr(Tensor, name, None)
            if callable(func) and func not in ret and func not in ignored:
                ret2[func] = v

    ret.update(ret2)
    return ret

def wrap_torch_function(dispatcher: Callable):
    """Wraps a given function with ``__torch_function__`` -related functionality.

    Parameters
    ----------
    dispatcher: Callable
        A callable that returns an iterable of Tensor-likes passed into the function.

    Note
    ----
    This decorator may reduce the performance of your code. Generally, it's enough to express
    your code as a series of functions that, themselves, support __torch_function__. If you
    find yourself in the rare situation where this is not the case, e.g. if you're wrapping a
    low-level library and you also need it to work for Tensor-likes, then this function is available.

    Examples
    --------
    >>> def dispatcher(a): # Must have the same signature as func
    ...     return (a,)
    >>> @torch.overrides.wrap_torch_function(dispatcher)
    >>> def func(a): # This will make func dispatchable by __torch_function__
    ...     return a + 0
    """
    def inner(func):
        @functools.wraps(func)
        def wrapped(*args, **kwargs):
            relevant_args = dispatcher(*args, **kwargs)
            if has_torch_function(relevant_args):
                return handle_torch_function(wrapped, relevant_args, *args, **kwargs)

            return func(*args, **kwargs)

        return wrapped

    return inner

def _get_overloaded_args(relevant_args: Iterable[Any]) -> List[Any]:
    """Returns a list of arguments on which to call __torch_function__.

    Checks arguments in relevant_args for __torch_function__ implementations,
    storing references to the arguments and their types in overloaded_args and
    overloaded_types in order of calling precedence. Only distinct types are
    considered. If a type is a subclass of another type it will have higher
    precedence, otherwise the precedence order is the same as the order of
    arguments in relevant_args, that is, from left-to-right in the argument list.

    The precedence-determining algorithm implemented in this function is
    described in `NEP-0018`_.

    See torch::append_overloaded_arg for the equivalent function in the C++
    implementation.

    Parameters
    ----------
    relevant_args : iterable of array-like
        Iterable of array-like arguments to check for __torch_function__
        methods.

    Returns
    -------
    overloaded_args : list
        Arguments from relevant_args on which to call __torch_function__
        methods, in the order in which they should be called.

    .. _NEP-0018:
       https://numpy.org/neps/nep-0018-array-function-protocol.html
    """
    # If torch function is not enabled, there are no overloaded types
    if not torch._C._is_torch_function_enabled():
        return []
    # Runtime is O(num_arguments * num_unique_types)
    overloaded_types: Set[Type] = set()
    overloaded_args: List[Any] = []
    for arg in relevant_args:
        arg_type = type(arg)
        # We only collect arguments if they have a unique type, which ensures
        # reasonable performance even with a long list of possibly overloaded
        # arguments.
        #
        # NB: Important to exclude _disabled_torch_function_impl, otherwise
        # https://github.com/pytorch/pytorch/issues/64687
        if (arg_type not in overloaded_types and hasattr(arg_type, '__torch_function__') and
                arg_type.__torch_function__ != torch._C._disabled_torch_function_impl):
            # Create lists explicitly for the first type (usually the only one
            # done) to avoid setting up the iterator for overloaded_args.
            if overloaded_types:
                overloaded_types.add(arg_type)
                # By default, insert argument at the end, but if it is
                # subclass of another argument, insert it before that argument.
                # This ensures "subclasses before superclasses".
                index = len(overloaded_args)
                for i, old_arg in enumerate(overloaded_args):
                    if issubclass(arg_type, type(old_arg)):
                        index = i
                        break
                overloaded_args.insert(index, arg)
            else:
                overloaded_types = {arg_type}
                overloaded_args = [arg]
    return overloaded_args


def handle_torch_function(
        public_api: Callable, relevant_args: Iterable[Any], *args, **kwargs) -> Any:
    """Implement a function with checks for ``__torch_function__`` overrides.

    See torch::autograd::handle_torch_function for the equivalent of this
    function in the C++ implementation.

    Arguments
    ---------
    public_api : function
        Function exposed by the public torch API originally called like
        ``public_api(*args, **kwargs)`` on which arguments are now being
        checked.
    relevant_args : iterable
        Iterable of arguments to check for __torch_function__ methods.
    args : tuple
        Arbitrary positional arguments originally passed into ``public_api``.
    kwargs : tuple
        Arbitrary keyword arguments originally passed into ``public_api``.

    Returns
    -------
    object
        Result from calling ``implementation`` or an ``__torch_function__``
        method, as appropriate.

    Raises
    ------
    TypeError : if no implementation is found.

    Example
    -------
    >>> def func(a):
    ...     if has_torch_function_unary(a):
    ...         return handle_torch_function(func, (a,), a)
    ...     return a + 0
    """
    # Check for __torch_function__ methods.
    overloaded_args = _get_overloaded_args(relevant_args)
    # overloaded_args already have unique types.
    types = tuple(map(type, overloaded_args))

    # Check for __torch_function__ mode.
    mode = _get_torch_function_mode()
    if mode is not None:
        # NB: unlike on tensors, modes are instances
        with _no_torch_function_mode():
            result = mode.__torch_function__(public_api, types, args, kwargs)
        if result is not NotImplemented:
            return result

    # Call overrides
    for overloaded_arg in overloaded_args:
        # This call needs to become a classmethod call in the future.
        # See https://github.com/pytorch/pytorch/issues/63767
        torch_func_method = overloaded_arg.__torch_function__
        if hasattr(torch_func_method, "__self__") and torch_func_method.__self__ is overloaded_arg and \
                torch_func_method is not torch._C._disabled_torch_function_impl:
            warnings.warn("Defining your `__torch_function__ as a plain method is deprecated and "
                          "will be an error in future, please define it as a classmethod.",
                          DeprecationWarning)

        # Use `public_api` instead of `implementation` so __torch_function__
        # implementations can do equality/identity comparisons.
        result = torch_func_method(public_api, types, args, kwargs)

        if result is not NotImplemented:
            return result

    func_name = '{}.{}'.format(public_api.__module__, public_api.__name__)
    msg = (
        "no implementation found for '{}' on types that implement "
        '__torch_function__: {}'
    ).format(func_name, [type(arg) for arg in overloaded_args])
    if mode is not None:
        msg += f" nor in mode {mode}"
    raise TypeError(msg)

has_torch_function = _add_docstr(
    _has_torch_function,
    r"""Check for __torch_function__ implementations in the elements of an iterable
    or if a __torch_function__ mode is enabled.  Considers exact ``Tensor`` s
    and ``Parameter`` s non-dispatchable.  Use this to guard a call to
    :func:`handle_torch_function`; don't use it to test if something
    is Tensor-like, use :func:`is_tensor_like` instead.
    Arguments
    ---------
    relevant_args : iterable
        Iterable or aguments to check for __torch_function__ methods.
    Returns
    -------
    bool
        True if any of the elements of relevant_args have __torch_function__
        implementations, False otherwise.
    See Also
    ________
    torch.is_tensor_like
        Checks if something is a Tensor-like, including an exact ``Tensor``.
    """
)

has_torch_function_unary = _add_docstr(
    _has_torch_function_unary,
    r"""Special case of `has_torch_function` for single inputs.
    Instead of:
      `has_torch_function((t,))`
    call:
      `has_torch_function_unary(t)`
    which skips unnecessary packing and unpacking work.
    """
)

has_torch_function_variadic = _add_docstr(
    _has_torch_function_variadic,
    r"""Special case of `has_torch_function` that skips tuple creation.

    This uses the METH_FASTCALL protocol introduced in Python 3.7

    Instead of:
      `has_torch_function((a, b))`
    call:
      `has_torch_function_variadic(a, b)`
    which skips unnecessary packing and unpacking work.
    """
)

@functools.lru_cache(None)
def get_overridable_functions() -> Dict[Any, List[Callable]]:
    """List functions that are overridable via __torch_function__

    Returns
    -------
    Dict[Any, List[Callable]]
        A dictionary that maps namespaces that contain overridable functions
        to functions in that namespace that can be overridden.
    """
    overridable_funcs = collections.defaultdict(list)
    tested_namespaces = [
        (torch, torch.__all__ + dir(torch._C._VariableFunctions)),
        (torch.functional, torch.functional.__all__),
        (torch.nn.functional, dir(torch.nn.functional)),
        (torch.nn.init, dir(torch.nn.init)),
        (torch.Tensor, dir(torch.Tensor)),
        (torch.linalg, dir(torch.linalg)),
        (torch.fft, dir(torch.fft)),
        (torch.special, dir(torch.special)),
    ]
    for namespace, ns_funcs in tested_namespaces:
        for func_name in ns_funcs:
            # ignore private functions or functions that are deleted in torch.__init__
            if namespace is not torch.Tensor:
                if func_name.startswith('_'):
                    continue
                elif func_name.endswith('_'):
                    continue
                elif not func_name[0].islower():
                    continue
                elif func_name == 'unique_dim':
                    continue
            else:
                func = getattr(namespace, func_name)
                if getattr(object, func_name, None) == func:
                    continue
                if func_name == '__weakref__':
                    continue
            func = getattr(namespace, func_name)
            if namespace is torch.Tensor and getattr(object, func_name, None) == func:
                continue
            # ignore re-exported modules
            if isinstance(func, types.ModuleType):
                continue
            # ignore __future__ imports
            if isinstance(func, __future__._Feature):
                continue

            if not callable(func) and hasattr(func, "__get__"):
                if func.__get__ in get_ignored_functions():
                    msg = ("{}.{} is in the tuple returned by torch._overrides.get_ignored_functions "
                           "but still has an explicit override")
                    assert func.__get__ not in get_testing_overrides(), msg.format(namespace, func.__name__)
                    continue
                else:
                    overridable_funcs[func].append(func.__get__)
                    continue

            if not callable(func):
                continue

            # cannot be overriden by __torch_function__
            if func in get_ignored_functions():
                msg = ("{}.{} is in the tuple returned by torch._overrides.get_ignored_functions "
                       "but still has an explicit override")
                assert func not in get_testing_overrides(), msg.format(namespace, func.__name__)
                continue
            overridable_funcs[namespace].append(func)
    return overridable_funcs

@functools.lru_cache(None)
def _get_tensor_methods() -> Set[Callable]:
    """ Returns a set of the overridable methods on ``torch.Tensor`` """
    overridable_funcs = get_overridable_functions()
    methods = set(overridable_funcs[torch.Tensor])
    return methods

def is_tensor_method_or_property(func: Callable) -> bool:
    """
    Returns True if the function passed in is a handler for a
    method or property belonging to ``torch.Tensor``, as passed
    into ``__torch_function__``.

    .. note::
       For properties, their ``__get__`` method must be passed in.

    This may be needed, in particular, for the following reasons:

    1. Methods/properties sometimes don't contain a `__module__` slot.
    2. They require that the first passed-in argument is an instance
       of ``torch.Tensor``.

    Examples
    --------
    >>> is_tensor_method_or_property(torch.Tensor.add)
    True
    >>> is_tensor_method_or_property(torch.add)
    False
    """
    return func in _get_tensor_methods() or func.__name__ == "__get__"

def is_tensor_like(inp):
    """
    Returns ``True`` if the passed-in input is a Tensor-like.

    Currently, this occurs whenever there's a ``__torch_function__``
    attribute on the type of the input.

    Examples
    --------
    A subclass of tensor is generally a Tensor-like.

    >>> class SubTensor(torch.Tensor): ...
    >>> is_tensor_like(SubTensor([0]))
    True

    Built-in or user types aren't usually Tensor-like.

    >>> is_tensor_like(6)
    False
    >>> is_tensor_like(None)
    False
    >>> class NotATensor: ...
    >>> is_tensor_like(NotATensor())
    False

    But, they can be made Tensor-like by implementing __torch_function__.

    >>> class TensorLike:
    ...     @classmethod
    ...     def __torch_function__(cls, func, types, args, kwargs):
    ...         return -1
    >>> is_tensor_like(TensorLike())
    True
    """
    return type(inp) is torch.Tensor or hasattr(type(inp), "__torch_function__")


def _wrap_torch_function(f):
    @functools.wraps(f)
    def wrapped(self, *args, **kwargs):
        with enable_torch_function_mode(self.inner):
            return f(self, *args, **kwargs)
    return wrapped


# Implementation note: I had a choice about how much of mode stacks
# to implement in Python versus in C++.  At time of writing, I did not care
# too much about implementation efficiency; however, I do care about making it
# hard for users to implement modes in the wrong way.  In the end, it turned
# out to be possible to implement mode stacks entirely from userland, with the
# C++ API providing only _get_torch_function_mode() and
# _set_torch_function_mode(), so I opted to provide some unsafe C++ bindings and
# have the bulk of the logic for managing the stack in Python, which helped
# simplify the C++ API surface.  It would also have been valid to build in the
# notion of mode stack directly into C++ but in this design it's substantially
# more difficult to interact with TorchFunctionModeMeta.


class _TorchFunctionMetaInitErrorInfo(MetaInitErrorInfo):
    def __init__(self):
        super().__init__(mode_class_name="TorchDispatchMode", mode_name="torch_dispatch")


class TorchFunctionModeMeta(type):
    """
    Metaclass for :class:`TorchFunctionMode`; it does two things:

        * Adds an implicit ``inner`` kwarg to ``__init__``, to
          allow the modes to be chained together to form a stack.

        * Reenables the inner mode, so that by default PyTorch API calls
          will compositionally proceed to the next mode on the stack.

    The default behavior for the second bullet is important, as it is easy to
    accidentally write ``__torch_function__`` implementations that are not
    compositional, and the wrapping here makes the obvious code do the
    right thing (aka, this is why there is a metaclass).
    """
    def __new__(metacls, name, bases, dct):
        if '__init__' in dct:
            dct['__init__'] = _wrap_init(dct['__init__'], _TorchFunctionMetaInitErrorInfo())
        if '__torch_function__' in dct:
            dct['__torch_function__'] = _wrap_torch_function(dct['__torch_function__'])
        return super().__new__(metacls, name, bases, dct)


class TorchFunctionMode(metaclass=TorchFunctionModeMeta):
    """
    A ``TorchFunctionMode`` allows you to override the meaning of all
    ``__torch_function__`` overrideable functions within a dynamic scope,
    without having to actually create a tensor subclass or manually
    monkey-patch functions in the PyTorch API.  Some common situations
    where you should use a mode:

        * You want to override the meaning of factory functions, or other
          functions that do not otherwise take a tensor as an argument
          (these cannot be overridden with tensor subclasses).

        * You want to override the behavior of all functions without needing
          to wrap your inputs in tensor subclasses; e.g., if you are just
          interested in logging intermediate computations.

        * You want to control the order of execution of various tensor
          subclasses explicitly, rather than implicitly via the return of
          ``NotImplemented``.

    Independent subclasses of :class:`TorchFunctionMode` are compositional:
    modes can be pushed onto a stack with :func:`push_torch_function_mode`.
    When you call functions in the PyTorch API inside your
    ``__torch_function__`` implementation, by default, they will forward on to
    the next mode on the mode stack.  If you want recursively call back into
    your current ``__torch_function__`` implementation, either explicitly
    invoke ``self.__torch_function__(...)``, or use the context manager
    ``enable_torch_function_mode(self, replace=self.inner)`` to make PyTorch
    API self-referential (beware of infinite loops, in this case!)
    """
    inner: "TorchFunctionMode"

    # Force metaclass to generate constructor at the base of the hierarchy
    def __init__(self):
        pass

    def __torch_function__(self, func, types, args=(), kwargs=None):
        raise NotImplementedError()


class BaseTorchFunctionMode(TorchFunctionMode):
    def __torch_function__(self, func, types, args=(), kwargs=None):
        if kwargs is None:
            kwargs = {}
        return func(*args, **kwargs)


# This is private API as I'm not sure it's possible for users to use this
# compositionally (easy to discard too many modes).  It is useful for
# library code though, e.g., in handle_torch_function
@contextlib.contextmanager
def _no_torch_function_mode() -> Iterator[None]:
    old = _get_torch_function_mode()
    _set_torch_function_mode(None)
    try:
        yield
    finally:
        _set_torch_function_mode(old)


class _TorchFunctionModeInfo(_ModeInfo):
    def __init__(self):
        super().__init__(mode_name="torch_function", mode_class=TorchFunctionMode,
                         base_mode_class=BaseTorchFunctionMode)

    def get_mode(self):
        return _get_torch_function_mode()

    def set_mode(self, mode):
        return _set_torch_function_mode(mode)


@contextlib.contextmanager
def enable_torch_function_mode(mode, *, replace=None, ignore_preexisting=False) -> Iterator[None]:
    """
    Context manager that sets the current :class:`TorchFunctionMode`; see the
    class for more information on what modes are.  This function is
    non-compositional; if there is already an existing mode, it will raise an
    error; prefer using :func:`push_torch_function_mode` if your
    ``__torch_function__`` implementation can defer to an inner mode.

    This function is safe to use inside a ``__torch_function__`` mode handler,
    as the mode is guaranteed to be disabled in this context.  You can use
    this context manager to reinstate the mode so that calls to overridable
    APIs recursively call back into your mode handler (this can easily cause
    infinite loops, so use with care!)

    Args:
        mode (:class:`TorchFunctionMode`, Tensor-like class or None): the
            mode to set as current mode.  If you pass a Tensor-like class,
            it will be treated as a non-compositional mode with no state,
            which is convenient if you have an existing tensor subclass
            that you'd like to apply globally in a quick and dirty way.
            Passing None will disable the current mode.
        replace (:class:`TorchFunctionMode` or Tensor-like class): the
            mode to replace.  You can use this argument to change the mode in
            a situation where you know what the current mode is (and you are
            intentionally overwriting it.)  If you don't know what the current
            mode is, use ``ignore_preexisting`` instead.
        ignore_preexisting (bool): if True, ignore any preexisting mode
            and overwrite it with the passed mode.
    """
    return _enable_mode(mode, _TorchFunctionModeInfo(), replace=replace, ignore_preexisting=ignore_preexisting)

@contextlib.contextmanager
def push_torch_function_mode(ctor) -> Iterator[TorchFunctionMode]:
    """
    Context manager that pushes a :class:`TorchFunctionMode` onto the current
    mode stack; see the class for more information on what modes are.  Stacked
    modes can delegate to each other by invoking the ``__torch_function__``
    method for the ``inner`` mode.

    Args:
        ctor: a function that when invoked as ``ctor(inner=...)`` produces
            a :class:`TorchFunctionMode`.  If your :class:`TorchFunctionMode`
            has no ``__init__`` implementation, you can simply pass the class
            itself (e.g., ``push_torch_function_mode(MyMode)``); otherwise,
            use ``functools.partial`` to partially apply the constructor with all
            non-inner arguments (e.g.,
            ``push_torch_function_mode(partial(MyMode, arg))``)
    """
    return _push_mode(ctor, _TorchFunctionModeInfo())

class enable_reentrant_dispatch():
    def __enter__(self):
        self._raii_guard = torch._C._RestorePythonTLSSnapshot()

    def __exit__(self, exc_type: Any, exc_value: Any, traceback: Any) -> None:
        del self._raii_guard<|MERGE_RESOLUTION|>--- conflicted
+++ resolved
@@ -961,12 +961,7 @@
         torch.smm: lambda input, mat2: -1,
         torch.spmm: lambda input, mat2: -1,
         torch.softmax: lambda input, dim, dtype=None: -1,
-<<<<<<< HEAD
-        torch.solve: lambda input, A, out=None: -1,
         torch.linalg.solve: lambda A, B, left=True, out=None: -1,
-=======
-        torch.linalg.solve: lambda input, other, out=None: -1,
->>>>>>> 98f14f3b
         torch.sort: lambda input, dim=-1, descending=False, *, stable=False, out=None: -1,
         torch.split: lambda tensor, split_size_or_sections, dim=0: -1,
         torch.split_with_sizes: lambda tensor, split_size_or_sections, dim=0: -1,
