#include <torch/csrc/utils/invalid_arguments.h>

#include <torch/csrc/utils/memory.h>
#include <torch/csrc/utils/python_strings.h>

#include <c10/util/irange.h>

#include <algorithm>
#include <memory>
#include <unordered_map>

namespace torch {

namespace {

std::string py_typename(PyObject* object) {
  return Py_TYPE(object)->tp_name;
}

struct Type {
  virtual bool is_matching(PyObject* object) = 0;
  virtual ~Type() = default;
};

struct SimpleType : public Type {
  SimpleType(std::string& name) : name(name){};

  bool is_matching(PyObject* object) override {
    return py_typename(object) == name;
  }

  std::string name;
};

struct MultiType : public Type {
  MultiType(std::initializer_list<std::string> accepted_types)
      : types(accepted_types){};

  bool is_matching(PyObject* object) override {
    auto it = std::find(types.begin(), types.end(), py_typename(object));
    return it != types.end();
  }

  std::vector<std::string> types;
};

struct NullableType : public Type {
  NullableType(std::unique_ptr<Type> type) : type(std::move(type)){};

  bool is_matching(PyObject* object) override {
    return object == Py_None || type->is_matching(object);
  }

  std::unique_ptr<Type> type;
};

struct TupleType : public Type {
  TupleType(std::vector<std::unique_ptr<Type>> types)
      : types(std::move(types)){};

  bool is_matching(PyObject* object) override {
    if (!PyTuple_Check(object))
      return false;
    auto num_elements = PyTuple_GET_SIZE(object);
    if (num_elements != (long)types.size())
      return false;
    for (const auto i : c10::irange(num_elements)) {
      if (!types[i]->is_matching(PyTuple_GET_ITEM(object, i)))
        return false;
    }
    return true;
  }

  std::vector<std::unique_ptr<Type>> types;
};

struct SequenceType : public Type {
  SequenceType(std::unique_ptr<Type> type) : type(std::move(type)){};

  bool is_matching(PyObject* object) override {
    if (!PySequence_Check(object))
      return false;
    auto num_elements = PySequence_Length(object);
    for (const auto i : c10::irange(num_elements)) {
      if (!type->is_matching(
              py::reinterpret_steal<py::object>(PySequence_GetItem(object, i))
                  .ptr()))
        return false;
    }
    return true;
  }

  std::unique_ptr<Type> type;
};

struct Argument {
  Argument(std::string name, std::unique_ptr<Type> type)
      : name(std::move(name)), type(std::move(type)){};

  std::string name;
  std::unique_ptr<Type> type;
};

struct Option {
  Option(std::vector<Argument> arguments, bool is_variadic, bool has_out)
      : arguments(std::move(arguments)),
        is_variadic(is_variadic),
        has_out(has_out){};
  Option(bool is_variadic, bool has_out)
      : arguments(), is_variadic(is_variadic), has_out(has_out){};
  Option(const Option&) = delete;
  Option(Option&& other)
      : arguments(std::move(other.arguments)),
        is_variadic(other.is_variadic),
        has_out(other.has_out){};

  std::vector<Argument> arguments;
  bool is_variadic;
  bool has_out;
};

std::vector<std::string> _splitString(
    const std::string& s,
    const std::string& delim) {
  std::vector<std::string> tokens;
  size_t start = 0;
  // NOLINTNEXTLINE(cppcoreguidelines-init-variables)
  size_t end;
  while ((end = s.find(delim, start)) != std::string::npos) {
    tokens.push_back(s.substr(start, end - start));
    start = end + delim.length();
  }
  tokens.push_back(s.substr(start));
  return tokens;
}

std::unique_ptr<Type> _buildType(std::string type_name, bool is_nullable) {
  std::unique_ptr<Type> result;
  if (type_name == "float") {
    result = torch::make_unique<MultiType>(MultiType{"float", "int", "long"});
  } else if (type_name == "int") {
    result = torch::make_unique<MultiType>(MultiType{"int", "long"});
  } else if (type_name.find("tuple[") == 0) {
    auto type_list = type_name.substr(6);
    type_list.pop_back();
    std::vector<std::unique_ptr<Type>> types;
    for (auto& type : _splitString(type_list, ","))
      types.emplace_back(_buildType(type, false));
    result = torch::make_unique<TupleType>(std::move(types));
  } else if (type_name.find("sequence[") == 0) {
    auto subtype = type_name.substr(9);
    subtype.pop_back();
    result = torch::make_unique<SequenceType>(_buildType(subtype, false));
  } else {
    result = torch::make_unique<SimpleType>(type_name);
  }
  if (is_nullable)
    result = torch::make_unique<NullableType>(std::move(result));
  return result;
}

std::pair<Option, std::string> _parseOption(
    const std::string& _option_str,
    const std::unordered_map<std::string, PyObject*>& kwargs) {
  if (_option_str == "no arguments")
    return std::pair<Option, std::string>(Option(false, false), _option_str);
  bool has_out = false;
  std::vector<Argument> arguments;
  std::string printable_option = _option_str;
  std::string option_str = _option_str.substr(1, _option_str.length() - 2);

  /// XXX: this is a hack only for the out arg in TensorMethods
  auto out_pos = printable_option.find('#');
  if (out_pos != std::string::npos) {
    if (kwargs.count("out") > 0) {
      std::string kwonly_part = printable_option.substr(out_pos + 1);
      printable_option.erase(out_pos);
      printable_option += "*, ";
      printable_option += kwonly_part;
    } else if (out_pos >= 2) {
      printable_option.erase(out_pos - 2);
      printable_option += ")";
    } else {
      printable_option.erase(out_pos);
      printable_option += ")";
    }
    has_out = true;
  }

  for (auto& arg : _splitString(option_str, ", ")) {
    bool is_nullable = false;
    auto type_start_idx = 0;
    if (arg[type_start_idx] == '#') {
      type_start_idx++;
    }
    if (arg[type_start_idx] == '[') {
      is_nullable = true;
      type_start_idx++;
      arg.erase(arg.length() - std::string(" or None]").length());
    }

    auto type_end_idx = arg.find_last_of(' ');
    auto name_start_idx = type_end_idx + 1;

    // "type ... name" => "type ... name"
    //          ^              ^
    auto dots_idx = arg.find("...");
    if (dots_idx != std::string::npos)
      type_end_idx -= 4;

    std::string type_name =
        arg.substr(type_start_idx, type_end_idx - type_start_idx);
    std::string name = arg.substr(name_start_idx);

    arguments.emplace_back(name, _buildType(type_name, is_nullable));
  }

  bool is_variadic = option_str.find("...") != std::string::npos;
  return std::pair<Option, std::string>(
      Option(std::move(arguments), is_variadic, has_out),
      std::move(printable_option));
}

bool _argcountMatch(
    const Option& option,
    const std::vector<PyObject*>& arguments,
    const std::unordered_map<std::string, PyObject*>& kwargs) {
  auto num_expected = option.arguments.size();
  auto num_got = arguments.size() + kwargs.size();
  // Note: variadic functions don't accept kwargs, so it's ok
  if (option.has_out && kwargs.count("out") == 0)
    num_expected--;
  return num_got == num_expected ||
      (option.is_variadic && num_got > num_expected);
}

std::string _formattedArgDesc(
    const Option& option,
    const std::vector<PyObject*>& arguments,
    const std::unordered_map<std::string, PyObject*>& kwargs) {
  std::string red;
  std::string reset_red;
  std::string green;
  std::string reset_green;
  if (isatty(1) && isatty(2)) {
    red = "\33[31;1m";
    reset_red = "\33[0m";
    green = "\33[32;1m";
    reset_green = "\33[0m";
  } else {
    red = "!";
    reset_red = "!";
    green = "";
    reset_green = "";
  }

  auto num_args = arguments.size() + kwargs.size();
  std::string result = "(";
  for (const auto i : c10::irange(num_args)) {
    bool is_kwarg = i >= arguments.size();
    PyObject* arg =
        is_kwarg ? kwargs.at(option.arguments[i].name) : arguments[i];

    bool is_matching = false;
    if (i < option.arguments.size()) {
      is_matching = option.arguments[i].type->is_matching(arg);
    } else if (option.is_variadic) {
      is_matching = option.arguments.back().type->is_matching(arg);
    }

    if (is_matching)
      result += green;
    else
      result += red;
    if (is_kwarg)
      result += option.arguments[i].name + "=";
    bool is_tuple = PyTuple_Check(arg);
    if (is_tuple || PyList_Check(arg)) {
      result += py_typename(arg) + " of ";
      auto num_elements = PySequence_Length(arg);
      if (is_tuple) {
        result += "(";
      } else {
        result += "[";
      }
      for (const auto i : c10::irange(num_elements)) {
        if (i != 0) {
          result += ", ";
        }
<<<<<<< HEAD
        result += py_typename(PySequence_GetItem(arg, i));
=======
        result += py_typename(
            py::reinterpret_steal<py::object>(PySequence_GetItem(arg, i))
                .ptr());
>>>>>>> 16e35bd1
      }
      if (is_tuple) {
        if (num_elements == 1) {
          result += ",";
        }
        result += ")";
      } else {
        result += "]";
      }
    } else {
      result += py_typename(arg);
    }
    if (is_matching)
      result += reset_green;
    else
      result += reset_red;
    result += ", ";
  }
  if (arguments.size() > 0)
    result.erase(result.length() - 2);
  result += ")";
  return result;
}

std::string _argDesc(
    const std::vector<PyObject*>& arguments,
    const std::unordered_map<std::string, PyObject*>& kwargs) {
  std::string result = "(";
  for (auto& arg : arguments)
    result += std::string(py_typename(arg)) + ", ";
  for (auto& kwarg : kwargs)
    result += kwarg.first + "=" + py_typename(kwarg.second) + ", ";
  if (arguments.size() > 0)
    result.erase(result.length() - 2);
  result += ")";
  return result;
}

std::vector<std::string> _tryMatchKwargs(
    const Option& option,
    const std::unordered_map<std::string, PyObject*>& kwargs) {
  std::vector<std::string> unmatched;
  // NOLINTNEXTLINE(cppcoreguidelines-narrowing-conversions,bugprone-narrowing-conversions)
  int64_t start_idx = option.arguments.size() - kwargs.size();
  if (option.has_out && kwargs.count("out") == 0)
    start_idx--;
  if (start_idx < 0)
    start_idx = 0;
  for (auto& entry : kwargs) {
    bool found = false;
    for (unsigned int i = start_idx; i < option.arguments.size(); i++) {
      if (option.arguments[i].name == entry.first) {
        found = true;
        break;
      }
    }
    if (!found)
      unmatched.push_back(entry.first);
  }
  return unmatched;
}

} // anonymous namespace

std::string format_invalid_args(
    PyObject* given_args,
    PyObject* given_kwargs,
    const std::string& function_name,
    const std::vector<std::string>& options) {
  std::vector<PyObject*> args;
  std::unordered_map<std::string, PyObject*> kwargs;
  std::string error_msg;
  error_msg.reserve(2000);
  error_msg += function_name;
  error_msg += " received an invalid combination of arguments - ";

  Py_ssize_t num_args = PyTuple_Size(given_args);
  for (const auto i : c10::irange(num_args)) {
    PyObject* arg = PyTuple_GET_ITEM(given_args, i);
    args.push_back(arg);
  }

  bool has_kwargs = given_kwargs && PyDict_Size(given_kwargs) > 0;
  if (has_kwargs) {
    // NOLINTNEXTLINE(cppcoreguidelines-init-variables)
    PyObject *key, *value;
    Py_ssize_t pos = 0;

    while (PyDict_Next(given_kwargs, &pos, &key, &value)) {
      kwargs.emplace(THPUtils_unpackString(key), value);
    }
  }

  if (options.size() == 1) {
    auto pair = _parseOption(options[0], kwargs);
    auto& option = pair.first;
    auto& option_str = pair.second;
    std::vector<std::string> unmatched_kwargs;
    if (has_kwargs)
      unmatched_kwargs = _tryMatchKwargs(option, kwargs);
    if (unmatched_kwargs.size()) {
      error_msg += "got unrecognized keyword arguments: ";
      for (auto& kwarg : unmatched_kwargs)
        error_msg += kwarg + ", ";
      error_msg.erase(error_msg.length() - 2);
    } else {
      error_msg += "got ";
      if (_argcountMatch(option, args, kwargs)) {
        error_msg += _formattedArgDesc(option, args, kwargs);
      } else {
        error_msg += _argDesc(args, kwargs);
      }
      error_msg += ", but expected ";
      error_msg += option_str;
    }
  } else {
    error_msg += "got ";
    error_msg += _argDesc(args, kwargs);
    error_msg += ", but expected one of:\n";
    for (auto& option_str : options) {
      auto pair = _parseOption(option_str, kwargs);
      auto& option = pair.first;
      auto& printable_option_str = pair.second;
      error_msg += " * ";
      error_msg += printable_option_str;
      error_msg += "\n";
      if (_argcountMatch(option, args, kwargs)) {
        std::vector<std::string> unmatched_kwargs;
        if (has_kwargs)
          unmatched_kwargs = _tryMatchKwargs(option, kwargs);
        if (unmatched_kwargs.size() > 0) {
          error_msg +=
              "      didn't match because some of the keywords were incorrect: ";
          for (auto& kwarg : unmatched_kwargs)
            error_msg += kwarg + ", ";
          error_msg.erase(error_msg.length() - 2);
          error_msg += "\n";
        } else {
          error_msg +=
              "      didn't match because some of the arguments have invalid types: ";
          error_msg += _formattedArgDesc(option, args, kwargs);
          error_msg += "\n";
        }
      }
    }
  }
  return error_msg;
}

} // namespace torch<|MERGE_RESOLUTION|>--- conflicted
+++ resolved
@@ -287,13 +287,9 @@
         if (i != 0) {
           result += ", ";
         }
-<<<<<<< HEAD
-        result += py_typename(PySequence_GetItem(arg, i));
-=======
         result += py_typename(
             py::reinterpret_steal<py::object>(PySequence_GetItem(arg, i))
                 .ptr());
->>>>>>> 16e35bd1
       }
       if (is_tuple) {
         if (num_elements == 1) {
