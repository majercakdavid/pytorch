--- conflicted
+++ resolved
@@ -29,16 +29,11 @@
     _safe_copy_out,
     out_wrapper,
 )
-<<<<<<< HEAD
-from torch._refs import _broadcast_shapes
+from torch._refs import _broadcast_shapes, _maybe_broadcast
 from torch.fx.experimental.symbolic_shapes import (
     _constrain_range_for_size,
     constrain_range,
 )
-=======
-from torch._refs import _broadcast_shapes, _maybe_broadcast
-from torch.fx.experimental.symbolic_shapes import constrain_range
->>>>>>> 68685548
 from torch.utils._pytree import tree_map
 
 
