"""Dispatcher for AtenLib functions from onnx-script."""

from __future__ import annotations

import logging

import operator
from typing import (
    Any,
    Callable,
    Dict,
    List,
    Optional,
    Sequence,
    Set,
    Tuple,
    TYPE_CHECKING,
    Union,
)

import torch
import torch._ops
import torch.fx
from torch.onnx._internal import _beartype
from torch.onnx._internal.fx import (
    diagnostics,
    registration,
    type_utils as fx_type_utils,
)

if TYPE_CHECKING:
    import onnxscript  # type: ignore[import]

    from torch.onnx import OnnxRegistry


# For beartype
from onnxscript.function_libs.torch_lib import (  # type: ignore[import]
    graph_building as onnxscript_graph_building,
)


@_beartype.beartype
def _find_opschema_matched_symbolic_function_disagnostic_message_formatter(
    fn: Callable,
    self,
    node: torch.fx.Node,
    default_and_custom_functions: List[registration.ONNXFunction],
    *args,
    **kwargs,
) -> str:
    """Format the diagnostic message for the nearest match warning."""
    all_function_overload_names = ""
    for symbolic_func in default_and_custom_functions:
        overload_func = symbolic_func.onnx_function
        all_function_overload_names += f"ONNX Node: {overload_func.name}[opset={overload_func.opset};is_custom={symbolic_func.is_custom}]. \n"  # noqa: B950
    return f"FX Node: {node.target}. \n" f"{all_function_overload_names}"


@_beartype.beartype
def _find_operator_overloads_in_onnx_registry_disagnostic_message_formatter(
    fn: Callable,
    self,
    node: torch.fx.Node,
    *args,
    **kwargs,
) -> str:
    """Format the diagnostic message for the nearest match warning."""
    return f"Searching operator overload: '{node.target}' in onnx registry...\n"


class OnnxFunctionDispatcher:
    """A dispatcher that finds the best ONNX Function for ATen/Custom operators.

    It uses the `torch.ops` name to find the function. If not found, it falls back to default.
    Otherwise, the best match is found among all function overloads. An exact match has
    higher precedence over the closest ones.

    Below is a breakdown on how the dispatch mechanism works:

    1. Use the torch.ops name to find the function:
        a. Check if the ATen overload exists in the registry.
        b. If not, check if the default overload exists in the registry.

    2. Find the nearest match among all overloaded functions:
        a. If the types match perfectly, select the function.
        b. Otherwise, find the nearest one with the highest matching score. Because of
            the potential wrongly annotated dtypes and attributes matching, we use
            nearest match to find the best function once the aten name is targeted.

    3. Tie-breaker: If there are multiple nearest matches, we will select the one with
        the highest matching score.

    NOTE: The nearest match `doesn't guarantee` a correct match, and a warning message is logged.
    """

    def __init__(
        self,
        onnx_registry: "OnnxRegistry",
        diagnostic_context: diagnostics.DiagnosticContext,
    ):
        """Initialize the ONNX Function dispatcher.

        Args:
            onnx_registry: The ONNX registry.
            diagnostic_context: The diagnostic context to use for reporting errors.
        """
        self.onnx_registry = onnx_registry
        self.diagnostic_context = diagnostic_context

    @_beartype.beartype
    def dispatch(
        self,
        node: torch.fx.Node,
        onnx_args: Sequence[
            Optional[Union[fx_type_utils.TensorLike, str, int, float, bool, list]]
        ],
        onnx_kwargs: Dict[str, fx_type_utils.Argument],
        diagnostic_context: diagnostics.DiagnosticContext,
    ) -> Union["onnxscript.OnnxFunction", "onnxscript.TracedOnnxFunction"]:
        """Dispatches an ONNX function based on the given FX node, arguments, and keyword arguments.
        Args:
            node: The TorchFX node to dispatch the function for.
            onnx_args: The arguments of the ONNX function.
            onnx_kwargs: The keyword arguments of the ONNX function.
            diagnostic_context: The diagnostic context to use for reporting errors.
        Returns:
            Either an `onnxscript.OnnxFunction` or `onnxscript.TracedOnnxFunction` instance based on the dispatch algorithm.
        Raises:
            RuntimeError: If there are no overloaded functions available for the given FX node.
        """
        # If there are no overloaded functions available for the given FX node, raise an
        # unsupported error
        default_and_custom_functions = self.get_function_overloads(
            node, diagnostic_context
        )

        # If there are overloaded functions available, we will find one that perfect or
        # nearest matches the given arguments and keyword arguments
        return self._find_the_perfect_or_nearest_match_onnxfunction(
            node,
            default_and_custom_functions,
            onnx_args,
            onnx_kwargs,
            diagnostic_context,
        )

    @_beartype.beartype
    def _filter_or_keep_complex(
        self,
        node,
        default_and_custom_functions: List[registration.ONNXFunction],
        diagnostic_context: diagnostics.DiagnosticContext,
    ) -> List[registration.ONNXFunction]:
        if any(
            torch.is_complex(arg.meta["val"])
            for arg in node.args
            if isinstance(arg, torch.fx.Node)
            and "val" in arg.meta
            and isinstance(arg.meta["val"], torch.Tensor)
        ):
            default_and_custom_functions = [
                func for func in default_and_custom_functions if func.is_complex
            ]
            # If we can't find the complex function group, raise error.
            if not default_and_custom_functions:
                op_full_name = self._get_aten_name(
                    node, diagnostic_context
                ).qualified_name()
                diagnostic = diagnostics.UnsupportedFxNodeDiagnostic(
                    diagnostics.rules.no_symbolic_function_for_call_function,
                    diagnostics.levels.ERROR,
                    f"Cannot find any COMPLEX symbolic function for {op_full_name}, "
                    f"which should be registered under {node.target}.",
                    unsupported_fx_node=node,
                )
                diagnostic_context.log(diagnostic)
                raise diagnostics.RuntimeErrorWithDiagnostic(diagnostic)
        else:
            default_and_custom_functions = [
                func for func in default_and_custom_functions if not func.is_complex
            ]
            # If we can't find the complex function group, raise error.
            if not default_and_custom_functions:
                op_full_name = self._get_aten_name(
                    node, diagnostic_context
                ).qualified_name()
                diagnostic = diagnostics.UnsupportedFxNodeDiagnostic(
                    diagnostics.rules.no_symbolic_function_for_call_function,
                    diagnostics.levels.ERROR,
                    f"Can ONLY find COMPLEX symbolic function for {op_full_name}, "
                    f"which should be registered under {node.target}.",
                    unsupported_fx_node=node,
                )
                diagnostic_context.log(diagnostic)
                raise diagnostics.RuntimeErrorWithDiagnostic(diagnostic)
        return default_and_custom_functions

    @_beartype.beartype
    @diagnostics.diagnose_call(
        diagnostics.rules.find_opschema_matched_symbolic_function,
        diagnostic_message_formatter=_find_opschema_matched_symbolic_function_disagnostic_message_formatter,
    )
    def _find_the_perfect_or_nearest_match_onnxfunction(
        self,
        node: torch.fx.Node,  # this is used in diagnostic_message_formatter
        default_and_custom_functions: List[registration.ONNXFunction],
        onnx_args: Sequence[
            Optional[Union[fx_type_utils.TensorLike, str, int, float, bool, list]]
        ],
        onnx_kwargs: Dict[str, fx_type_utils.Argument],
        diagnostic_context: diagnostics.DiagnosticContext,
    ):
        """Find the perfect/nearest matched OnnxFunction for the given FX node, arguments, and keyword arguments.

        Args:
            default_and_custom_functions: The list includes overloaded functions, with
                custom ones appearing after the default ones.
            onnx_args: Arguments organized in PyTorch inputs way.
            onnx_kwargs: Keyword arguments organized in PyTorch inputs way.
            diagnostic_context: The diagnostic context to use for reporting errors.

            Returns:
                Either an `onnxscript.OnnxFunction` or `onnxscript.TracedOnnxFunction` instance based on the dispatch algorithm.
            Raises:
                RuntimeError: If there are no overloaded functions available for the given FX node.
        """
        overload_match_ranking: Dict[registration.ONNXFunction, Optional[int]] = {}
        diagnostic = diagnostic_context.inflight_diagnostic()

        # Iterate the overloaded functions in reverse order to prioritize the custom ones
        # over the default ones, and find the perfect match.
        for symbolic_function in reversed(default_and_custom_functions):
            function_opschema = _OnnxSchemaChecker(symbolic_function.onnx_function)

            # NOTE: 1. If the perfect match is found, return the function
            if function_opschema.perfect_match_inputs(
                diagnostic, onnx_args, onnx_kwargs
            ):
                return symbolic_function.onnx_function
            # Record the match score for the nearest match if it's not the perfect match
            overload_match_ranking[symbolic_function] = function_opschema.match_score

<<<<<<< HEAD
        # NOTE: If the perfect match is not found, find the nearest match
        diagnostic.warning(
=======
        # NOTE: 2. If there is no perfect match, find the nearest match among the nearest matche candidates
        # If there is no nearest match, raise an error
        overload_match_ranking = {
            k: v for k, v in overload_match_ranking.items() if v is not None
        }
        if not overload_match_ranking:
            # If there are no overloaded functions available for the given FX node, raise an
            # unsupported error
            op_full_name = self._get_aten_name(
                node, diagnostic_context
            ).qualified_name()
            diagnostic = diagnostics.UnsupportedFxNodeDiagnostic(
                diagnostics.rules.no_symbolic_function_for_call_function,
                diagnostics.levels.ERROR,
                f"Cannot find any perfect/nearest match of symbolic function for {op_full_name},"
                f"which should be registered under {node.target}.",
                unsupported_fx_node=node,
            )
            diagnostic_context.log(diagnostic)
            raise diagnostics.RuntimeErrorWithDiagnostic(diagnostic)

        diagnostic.with_additional_message(
>>>>>>> 89fd1b87
            "### Exact match is not found!\n"
            "Cannot find a perfect match of symbolic overload, "
            "a nearest match is found. Please check the ONNX output carefully. \n",
        )
        diagnostic.level = diagnostics.levels.WARNING
        # NOTE: 3. Tie breaker: if there are multiple nearest matches, we will choose the one
        # that is custom first. If there are multiple custom ones, we will choose the one
        # that is added lastly in the list.
        symbolic_function_list: List[registration.ONNXFunction] = sorted(
            overload_match_ranking,
            key=lambda k: (
                overload_match_ranking[k],
                k.is_custom,
                default_and_custom_functions.index(k),
            ),
            reverse=True,
        )
        return symbolic_function_list[0].onnx_function

    @_beartype.beartype
    def _get_aten_name(
        self, node: torch.fx.Node, diagnostic_context: diagnostics.DiagnosticContext
    ) -> registration.OpName:
        """Get the OpName from the target.

        Args:
            node: The TorchFX node to get the aten name for.
            diagnostic_context: The diagnostic context to use for reporting errors.

        Returns:
            The internal op name within dataclass: registration.OpName.
        """
        if node.target == operator.getitem:
            return registration.OpName.from_name_parts(
                namespace="aten", op_name="getitem"
            )
        if isinstance(node.target, torch._ops.OpOverloadPacket):
            # aten::sym_size is the only OverloadPacket that we support.
            # schema: aten::sym_size(Tensor self, int dim) -> Tensor
            if node.target != torch.ops.aten.sym_size:
                diagnostic = diagnostics.UnsupportedFxNodeDiagnostic(
                    diagnostics.rules.no_symbolic_function_for_call_function,
                    diagnostics.levels.ERROR,
                    f"Unsupported OverloadPacket: {node.target}, aten.sym_size is the only allowed OverloadPacket!",
                    unsupported_fx_node=node,
                )
                diagnostic_context.log(diagnostic)
                raise diagnostics.RuntimeErrorWithDiagnostic(diagnostic)
            # TODO(titaiwang): aten::sym_size has overload, but fx graph is using
            # overloadpacket for some reasons.
            # https://github.com/pytorch/pytorch/issues/97201
            aten_op_default = node.target.default
            return registration.OpName.from_op_overload(op_overload=aten_op_default)  # type: ignore[no-any-return]

        if (
            aten_op := _symint_symfloat_builtin_to_exporter_key_table(node.target)
        ) is not None:
            # Make sure it's symint/symfloat consuming builtin ops.
            for node_arg in node.args:
                if (not isinstance(node_arg, (torch.fx.Node, int, float))) or (
                    isinstance(node_arg, torch.fx.Node)
                    and not isinstance(
                        node_arg.meta["val"], (torch.SymInt, torch.SymFloat)
                    )
                ):
                    # TODO: reduce number of explicit initializations.
                    # TODO: Log location, stack.
                    diagnostic = diagnostics.UnsupportedFxNodeDiagnostic(
                        diagnostics.rules.no_symbolic_function_for_call_function,
                        diagnostics.levels.ERROR,
                        f"Unsupported node arg: {node_arg} (type {type(node_arg)}) with builtin function: {node.target},"
                        " only int/float/SymInt/SymFloat is supported with built-in ops!",
                        unsupported_fx_node=node,
                    )
                    diagnostic_context.log(diagnostic)
                    raise diagnostics.RuntimeErrorWithDiagnostic(diagnostic)
            return registration.OpName.from_op_overload(op_overload=aten_op)

        if isinstance(node.target, torch._ops.OpOverload):
            return registration.OpName.from_op_overload(op_overload=node.target)

        # Unexpected target, raise error.
        diagnostic = diagnostics.UnsupportedFxNodeDiagnostic(
            diagnostics.rules.no_symbolic_function_for_call_function,
            diagnostics.levels.ERROR,
            f"Unknown call_function target: {node.target}",
            unsupported_fx_node=node,
        )
        diagnostic_context.log(diagnostic)
        raise diagnostics.RuntimeErrorWithDiagnostic(diagnostic)

    @_beartype.beartype
    @diagnostics.diagnose_call(
        diagnostics.rules.find_operator_overloads_in_onnx_registry,
        diagnostic_message_formatter=_find_operator_overloads_in_onnx_registry_disagnostic_message_formatter,
    )
    def get_function_overloads(
        self,
        node: torch.fx.Node,
        diagnostic_context: diagnostics.DiagnosticContext,
    ) -> List[registration.ONNXFunction]:
        """Get the function overloads from the registry.

        Args:
            node: The node to get the function overloads for.
            diagnostic_context: The diagnostic context to use for reporting errors.

        Returns:
            The list contains ONNXFunctions, starting with the default ones and
            followed by any custom ones.
        """

        internal_opname: registration.OpName = self._get_aten_name(
            node=node, diagnostic_context=diagnostic_context
        )

        # If the ATen/Custom operators are not registered, the group will be None.
        # And non-registerd ATen/Custom operators will trigger error in the next step.
        function_group: Optional[List[registration.ONNXFunction]] = None

        function_group = self.onnx_registry.get_op_functions(
            namespace=internal_opname.namespace,
            op_name=internal_opname.op_name,
            overload=internal_opname.overload,
        )

        # NOTE: Fall back to default overload if the ONNX registry doesn't have the overload.
        # TODO: Should we have a better fallback mechanism?
        if function_group is None:
            function_group = self.onnx_registry.get_op_functions(
                namespace=internal_opname.namespace,
                op_name=internal_opname.op_name,
                overload=None,
            )
            if function_group is not None:
                op_full_name = internal_opname.qualified_name()
                diagnostic = diagnostic_context.inflight_diagnostic()
                diagnostic.warning(
                    "### The operator overload is not found in onnx registry!\n"
                    "Cannot find the operator overload in onnx registry, but "
                    "the default overload is found. Please check the ONNX output carefully. \n",
                )
                diagnostic.level = diagnostics.levels.WARNING

        if function_group is not None:
            # NOTE: If the input has complex dtype, we will only dispatch to the complex functions.
            function_group = self._filter_or_keep_complex(
                node, function_group, diagnostic_context
            )
            return function_group  # type: ignore[return-value]

        op_full_name = internal_opname.qualified_name()
        diagnostic = diagnostics.UnsupportedFxNodeDiagnostic(
            diagnostics.rules.no_symbolic_function_for_call_function,
            diagnostics.levels.ERROR,
            f"Cannot find symbolic function for {op_full_name}, "
            f"which should be registered under {node.target}.",
            unsupported_fx_node=node,
        )
        diagnostic_context.log(diagnostic)
        raise diagnostics.RuntimeErrorWithDiagnostic(diagnostic)


@_beartype.beartype
def _symint_symfloat_builtin_to_exporter_key_table(
    target,
) -> Optional[torch._ops.OpOverload]:
    """Maps builtin ops to exporter key table."""

    _SYMINT_SYMFLOAT_BUILTIN_TO_EXPORTER_KEY_TABLE: Dict[
        Union[Callable[..., Any], str], torch._ops.OpOverload
    ] = {
        operator.mul: torch.ops.aten.mul.default,  # type: ignore[has-type]
        operator.add: torch.ops.aten.add.default,  # type: ignore[has-type]
        operator.pow: torch.ops.aten.pow.int,  # type: ignore[has-type]
        operator.sub: torch.ops.aten.sub.default,  # type: ignore[has-type]
    }
    return _SYMINT_SYMFLOAT_BUILTIN_TO_EXPORTER_KEY_TABLE.get(target)


class _OnnxSchemaChecker:
    """
    The OnnxSchemaChecker class is a checker for ONNX OpSchema and param schema.

    It provides methods to check for input compatibility based on the OpSchema. It also
    provides a matching score to indicate how well the OpSchema matches the input and
    kwargs types. A function will be evaluated as perfect match, nearest match eligible,
    or no match.

    Here are some common examples in categories:

    1. [NOTE: Perfect match]: The number of inputs and attributes are exactly the same as
        the OpSchema. The types of inputs and attributes are exactly the same as the
        OpSchema.

        ```python
        inputs = (Tensor[2, 3], Tensor[2, 3])
        attributes = {"alpha": 1.0}

        @torch_op("aten::op")
        def aten_op(self: TReal, other: TReal, alpha: float = 1) -> TReal:
            ...

        ```
        Result: Perfect match.

    2. [NOTE: Optional input]: The dispatcher recognizes optional inputs. However,
        the input can't be ignored. None must be provided.

        ```python
        inputs = (Tensor([2, 3]), None)
        attributes = {}

        aten_op(X: TTensor, Y: Optional[INT64]):
            ...
        ```
        Result: Perfect match.
        Real example: `aten::convolution`.

    3. [NOTE: Different attributes]: If an attribute is provided with value, it's
        a must to match the attribute in function signature.
        ```python
        inputs = (Tensor([2, 3]),)
        attributes = {"a":1, "b":2}

        aten_op(X: TTensor, a: int):
            ...
        ```
        Result: No match.
        Real example: `aten::div` vs `aten::div.Tensor_mode`.

    4. [NOTE: Default attributes]: Default attribute will fill in the value into
        inputs/attributes.
        ```python
        inputs = (Tensor([2, 3]),)
        attributes = {}

        aten_op(X: TTensor, a: int = 3):
            ...
        ```
        Result: Perfect match.
        Real example: `aten::clone`

    5. [NOTE: Ignore attribute with None value]: The attributes with None value
        will be ignored in matching.
        ```python
        inputs = (Tensor([2, 3]),)
        attributes = {"a": None}

        aten_op(X: TTensor):
            ...
        ```
        Result: Perfect match.

        ```python
        inputs = (Tensor([2, 3]),)
        attributes = {"a": None}

        aten_op(X: TTensor, a: int = 3):
            ...
        ```
        Result: Nearest match eligible.

        Real example: `aten::div` vs `aten::div.Tensor_mode`.

    Attributes:
        onnxfunction: The OnnxFunction.
        param_schema: The parameter schema defined in the OnnxFunction.
        op_schema: The ONNX OpSchema.
        type_constraints: The type constraints defined in the OpSchema.
        attributes: The attributes defined in the OpSchema.
        _matching_score: The matching score of the OnnxSchemaChecker .

    """

    def __init__(
        self,
        onnxfunction: Union[onnxscript.OnnxFunction, onnxscript.TracedOnnxFunction],
    ):
        """Initialize the OnnxSchemaChecker .

        Args:
            onnxfunction: The OnnxFunction.
        """
        self.onnxfunction = onnxfunction
        self.param_schema = self.onnxfunction.param_schemas()
        op_schema = self.onnxfunction.op_schema
        # Both `OnnxFunction` and `TracedOnnxFunction` never return None for `op_schema`.
        # However their base class would. Hence return type is annotated as Optional[OpSchema].
        assert op_schema is not None
        self.op_schema = op_schema
        self.type_constraints = {
            # "T": {"tensor(int64)"}
            constraint.type_param_str: set(constraint.allowed_type_strs)
            for constraint in self.op_schema.type_constraints
        }
        self.attributes = self.op_schema.attributes
        self._matching_score: Optional[int] = None

    @property
    def match_score(self) -> Optional[int]:
        """The matching score of the OnnxSchemaChecker .

        If this remains None, it means the matching score has not been calculated,
        and it's not a nearest match candidate.

        Returns:
            The matching score of the OnnxSchemaChecker .
        """
        return self._matching_score

    @_beartype.beartype
    def perfect_match_inputs(
        self,
        diagnostic: diagnostics.Diagnostic,
        args: Sequence[
            Optional[Union[fx_type_utils.TensorLike, str, int, float, bool, list]]
        ],
        kwargs: Dict[str, fx_type_utils.Argument],
    ) -> bool:
        """Check if the inputs perfectly match the OpSchema requirements.

        The definition of perfect match is that the input types are all in the type
        constraints and the number of inputs matches the number of inputs in the
        OpSchema.

        Checking steps:
        1. The function signature matches the inputs number, and attribute names.
        2. The input/attribute types are all in the type constraints.

        A function should at least pass the first step to be eligible for the
        nearest matching.

        Args:
            diagnostic: The diagnostic to use for logging detailed info.
            args: The input arguments organized in PyTorch inputs way.
            kwargs: The input keyword arguments organized in PyTorch inputs way.

        Returns:
            True if the inputs match the requirements, False otherwise.
        """

        # NOTE: OnnxFunction does not have the same function signature as the original
        # PyTorch operator. We need to separate the input/attributes from the arguments.
        (
            function_inputs,
            function_attributes,
        ) = self._separate_input_attributes_from_arguments(
            self.param_schema,
            args,
            kwargs,
            fill_defaults=True,  # fill defaults for optional arguments to match
        )
<<<<<<< HEAD

        # TODO(titaiwang): Currently the functions in torchlib are manully annotated,
        # so there are quite a few functions that wrongly annotated or strctly annotated.
        # The matching system relax the match while we fix them in the future.
        self._record_matching_score(function_inputs, function_attributes)

        with diagnostic.log_section(logging.INFO, "Checking perfect match..."):
            diagnostic.info(
                "%s",
                diagnostics.LazyString(diagnostics.format_argument, self.onnxfunction),
            )
            diagnostic.info("match score: %d", self.match_score)

            if len(function_inputs) != len(self.op_schema.inputs):
                with diagnostic.log_section(
                    logging.INFO, "Failed: input number mismatch!"
                ):
                    diagnostic.info(
                        "Actual %d vs expected %d",
                        len(function_inputs),
                        len(self.op_schema.inputs),
                    )
                return False
            for schema_input, torch_input in zip(
                self.op_schema.inputs, function_inputs
            ):
                torch_input_compatible_types = _find_onnx_data_type(torch_input)
                allowed_types = self.type_constraints[schema_input.type_str]
                if not allowed_types.intersection(torch_input_compatible_types):
                    # If torch_input_compatible_types isn't in allowed_types
                    # of this input defined in the OpSchema, we know the function
                    # and the input are not compatible
                    with diagnostic.log_section(
                        logging.INFO, "Failed: input type mismatch!"
                    ):
                        diagnostic.info(
                            "Input %s: actual %s vs expected %s",
                            schema_input.name,
                            torch_input_compatible_types,
                            allowed_types,
                        )
                    return False
            # Check attributes keys are the same
            if set(function_attributes) != set(self.attributes):
                # If the attributes of the OpSchema and the attributes don't match,
                # we know the function and the input are not compatible
                with diagnostic.log_section(
                    logging.INFO, "Failed: attribute mismatch!"
                ):
                    diagnostic.info(
                        "%s",
                        diagnostics.LazyString(
                            lambda: f"Actual {set(function_attributes)} vs expected {set(self.attributes)}",
                        ),
                    )
                return False
            # Check attribute dtypes
            for attribute_name, attribute in function_attributes.items():
                if not self._match_onnx_attribute_type(attribute_name, attribute):
                    # If the attribute type of the OpSchema and the attribute type don't match,
                    # we know the function and the input are not compatible
                    with diagnostic.log_section(
                        logging.INFO, "Failed: attribute type mismatch!"
                    ):
                        diagnostic.info(
                            "Attribute %s: actual %s vs expected %s",
                            attribute_name,
                            type(attribute),
                            self.attributes[attribute_name].type,
                        )
                    return False
        return True
=======
        diagnostic.with_additional_message("### Checking perfect match...\n")
        diagnostic.with_additional_message(
            f"{diagnostics.format_argument(self.onnxfunction)}"
        )
        # NOTE: 1. Check if the input number and attribute names match the
        # OpSchema. If it's not, we know the function is not eligible to be a perfect
        # match, nor a nearest match.
        # We use is_perfect_match to postpone the return value to the end
        # of the function, as we want to log all the mismatch info.
        is_perfect_match = True
        if len(function_inputs) != len(self.op_schema.inputs):
            diagnostic.with_additional_message(
                f"#### Failed: input number mismatch! \n"
                f"Actual {len(function_inputs)} vs expected {len(self.op_schema.inputs)}\n"
            )
            diagnostic.with_additional_message(
                "The function is not a nearest match candidate.\n"
            )
            is_perfect_match = False

        if set(function_attributes) != set(self.attributes):
            diagnostic.with_additional_message(
                f"#### Failed: attribute mismatch! \n"
                f"Actual {set(function_attributes)} vs\n"
                f"expected {set(self.attributes)}\n"
            )
            diagnostic.with_additional_message(
                "The function is not a nearest match candidate.\n"
            )
            is_perfect_match = False

        # If it's already not a perfect match, we can return False directly. Further
        # checking is only for the functions that are eligible for nearest match.
        if not is_perfect_match:
            return False

        # NOTE: 2. The dtypes of inputs and attributes should be in the
        # type constraints of the OpSchema. If they are not, we know the function is not
        # eligible to be a perfect match, but can be a nearest match candidate.
        for schema_input, torch_input in zip(self.op_schema.inputs, function_inputs):
            torch_input_compatible_types = _find_onnx_data_type(torch_input)
            allowed_types = self.type_constraints[schema_input.type_str]
            if not allowed_types.intersection(torch_input_compatible_types) and not any(
                fx_type_utils.is_optional_onnx_dtype_str(onnx_type_str)
                for onnx_type_str in allowed_types
            ):
                # If torch_input_compatible_types isn't in allowed_types
                # of this input defined in the OpSchema, we know the function
                # and the input are not compatible
                diagnostic.with_additional_message(
                    f"#### Failed: input type mismatch for input '{schema_input.name}'! \n"
                    f"Actual {torch_input_compatible_types} vs\n"
                    f"expected {allowed_types}\n"
                )
                is_perfect_match = False

        for attribute_name, attribute in function_attributes.items():
            if not self._match_onnx_attribute_type(attribute_name, attribute):
                # If the attribute type of the OpSchema and the attribute type don't match,
                # we know the function and the input are not compatible
                diagnostic.with_additional_message(
                    f"#### Failed: attribute '{attribute_name}' type mismatch! \n"
                    f"Actual {type(attribute)} vs\n"
                    f"expected {self.attributes[attribute_name].type}\n"
                )
                is_perfect_match = False

        # NOTE: This is still a candidate for nearest match, as it only mismatches attributes on dtype.
        self._record_matching_score(function_inputs, function_attributes)
        diagnostic.with_additional_message(f"match score: {self.match_score}\n")
        return is_perfect_match
>>>>>>> 89fd1b87

    @_beartype.beartype
    def _match_onnx_attribute_type(
        self,
        attribute_name: str,
        attribute: Union[
            fx_type_utils.Argument, onnxscript_graph_building.TorchScriptTensor
        ],
        is_sequence: bool = False,
    ) -> bool:
        if isinstance(attribute, (int, float, bool, str)):
            attribute_onnx_type = fx_type_utils.from_python_type_to_onnx_attribute_type(
                type(attribute), is_sequence=is_sequence
            )
            if attribute_onnx_type != self.attributes[attribute_name].type:
                return False
        # If the attribute is an empty list, we don't know the type of the list
        # so it's a mismatch
        elif isinstance(attribute, (list, tuple)) and attribute:
            return self._match_onnx_attribute_type(
                attribute_name, attribute[0], is_sequence=True
            )
        else:
            # NOTE: Unrecognized attribute type
            return False
        return True

    @_beartype.beartype
    def _record_matching_score(
        self,
        inputs: Sequence[
            Optional[Union[fx_type_utils.TensorLike, str, int, float, bool, list]]
        ],
        attributes: Dict[str, fx_type_utils.Argument],
    ):
        """Calculate the inputs matching score of the OpSchema requirements to find the nearest match.

        Only the functions which have the same number of inputs and attributes as the
        OpSchema are eligible to be a nearest match candidate. Thus, we don't need to
        check the length of inputs and attributes here, and only check the types of
        inputs and attributes.

        How the matchsing score is calculated:
            score += 1 if one input/attribute type is in the type constraints.

        Limitations:
            None/NoeType/[] could result in zero matches, and the same score of overloads,
            which will be recorded in SARIF.

        Args:
            inputs: The input arguments.
            attributes: The input keyword arguments.

        Returns:
            True if the inputs match the requirements, False otherwise.
        """
        self._matching_score = 0
        # If they have different length of arguments, the score would be lower to those
        # functions which have the same length of arguments.
        for schema_input, torch_input in zip(self.op_schema.inputs, inputs):
            torch_input_compatible_types = _find_onnx_data_type(torch_input)
            allowed_types = self.type_constraints[schema_input.type_str]
            if allowed_types.intersection(torch_input_compatible_types):
                # If torch_input_compatible_types is in allowed_types
                # of this input defined in the OpSchema, we know the function
                # and the input are compatible
                self._matching_score += 1
        # NOTE: The penalty is applied to those functions which have different attributes.
        for attribute_name, attribute_proto in self.attributes.items():
            attribute = attributes[attribute_name]
            attribute_onnx_type = fx_type_utils.from_python_type_to_onnx_attribute_type(
                type(attribute)
            )
            if attribute_onnx_type != attribute_proto.type:
                # If the attribute type of the OpSchema and the attribute type don't match,
                # we know the function and the input are not compatible
                self._matching_score -= 1

    # NOTE: Referenced from onnxscript internal function.
    # Importing this function makes the code less robust, as it is not a public API.
    @_beartype.beartype
    def _separate_input_attributes_from_arguments(
        self,
        param_schemas: Sequence["onnxscript.values.ParamSchema"],
        args: Sequence[
            Optional[Union[fx_type_utils.TensorLike, str, int, float, bool, list]]
        ],
        kwargs: Dict[str, fx_type_utils.Argument],
        fill_defaults: bool = True,
    ) -> Tuple[List[Any], Dict[str, Any]]:
        """Separate Python args and kwargs into ONNX inputs and attributes.

        Extra_kwargs are ignored if their values are None. For example, if the
        OpSchema has an attribute "rounding_mode" and the caller provides
        "rounding_mode=None", the attribute "rounding_mode" will not be included
        in the returned attributes when the OnnxFunction signature doesn't have
        "rounding_mode" as an attribute.

        Args:
            param_schemas: The parameter schemas of an Op or a OnnxFunction.
            args: The Python positional arguments supplied by the caller.
            kwargs: The Python keyword arguments supplied by the caller.
            fill_defaults: Whether to fill the default values for attributes.

        Returns:
            A tuple of two elements:
            - A list of ONNX inputs.
            - An dictionary of ONNX attribute names and values.

        Raises:
            TypeError: When allow_extra_kwargs is False and there are unknown kwargs.
            TypeError: When a required input is not provided.
        """
        # args, kwargs and param_schemas should be all in order
        # user may not specify all inputs or attributes

        # TODO: avoid circular dependency
        import onnx

        onnx_inputs: List[Any] = []
        onnx_attributes: Dict[str, Any] = dict()
        # NOTE: We need to copy kwargs because we will mutate it
        copy_kwargs = kwargs.copy()
        for i, param in enumerate(param_schemas):
            if param.is_variadic_input:
                # Exhaust all remaining args
                onnx_inputs.extend(args[i:])
                args = []
                continue
            if i < len(args):
                if param.is_input:
                    onnx_inputs.append(args[i])
                else:
                    onnx_attributes[param.name] = args[i]
            elif param.name in copy_kwargs:
                if param.is_input:
                    # Move the input from kwargs to inputs
                    onnx_inputs.append(copy_kwargs[param.name])
                    copy_kwargs.pop(param.name)
                else:
                    onnx_attributes[param.name] = copy_kwargs[param.name]
            elif (
                param.is_attribute
                and self.attributes[param.name].default_value.type
                != onnx.AttributeProto.UNDEFINED  # type: ignore[attr-defined]
            ):
                # User did not provide the attribute
                if fill_defaults:
                    onnx_attributes[param.name] = param.default
            # optional input
            elif param.is_input:
                # TODO: support optional input default in onnx-script?
                if fill_defaults:
                    onnx_inputs.append(None)

        # NOTE: Pick up extra kwargs if it's not None. None is not expected
        # as an attribute value in torchlib.
        for k, v in copy_kwargs.items():
            if k not in onnx_attributes and v is not None:
                onnx_attributes[k] = v
        return onnx_inputs, onnx_attributes


@_beartype.beartype
def _find_onnx_data_type(
    torch_input: Optional[
        Union[fx_type_utils.TensorLike, str, int, float, bool, list, tuple]
    ]
) -> Set[str]:
    """Convert inputs data type from torch acceptable dtype to the compatible onnx dtype string."""
    if (
        isinstance(torch_input, fx_type_utils.TensorLike)
        and torch_input.dtype is not None
    ):
        return fx_type_utils.from_torch_dtype_to_onnx_dtype_str(torch_input.dtype)
    if isinstance(torch_input, (int, float, bool, str)):
        return fx_type_utils.from_torch_dtype_to_onnx_dtype_str(type(torch_input))
    if isinstance(torch_input, (list, tuple)) and torch_input:  # [Tensor, Tensor]
        set_dtype = _find_onnx_data_type(torch_input[0])
        if any(isinstance(input, fx_type_utils.TensorLike) for input in torch_input):
            # NOTE: Any Tensor involved in a list would make it a seq(tensor(onnx_type))
            return {f"seq({dtype})" for dtype in set_dtype}
        else:
            # constant list of non-tensor type
            return set_dtype
    if (
        torch_input is None
        or (
            isinstance(torch_input, fx_type_utils.TensorLike)
            and torch_input.dtype is None
        )
        or (isinstance(torch_input, (list, tuple)) and not torch_input)
    ):
        # NOTE: None, No dtype, and empty list are edge cases, we allow it to be any type to relax the type check
        # seq(tensor) also goes to here, as it is not supported in torchscript, and it would be None in this case.
        return set()

    raise RuntimeError(f"Unknown input type from input: {torch_input}")<|MERGE_RESOLUTION|>--- conflicted
+++ resolved
@@ -241,10 +241,6 @@
             # Record the match score for the nearest match if it's not the perfect match
             overload_match_ranking[symbolic_function] = function_opschema.match_score
 
-<<<<<<< HEAD
-        # NOTE: If the perfect match is not found, find the nearest match
-        diagnostic.warning(
-=======
         # NOTE: 2. If there is no perfect match, find the nearest match among the nearest matche candidates
         # If there is no nearest match, raise an error
         overload_match_ranking = {
@@ -266,8 +262,7 @@
             diagnostic_context.log(diagnostic)
             raise diagnostics.RuntimeErrorWithDiagnostic(diagnostic)
 
-        diagnostic.with_additional_message(
->>>>>>> 89fd1b87
+        diagnostic.warning(
             "### Exact match is not found!\n"
             "Cannot find a perfect match of symbolic overload, "
             "a nearest match is found. Please check the ONNX output carefully. \n",
@@ -621,20 +616,17 @@
             kwargs,
             fill_defaults=True,  # fill defaults for optional arguments to match
         )
-<<<<<<< HEAD
-
-        # TODO(titaiwang): Currently the functions in torchlib are manully annotated,
-        # so there are quite a few functions that wrongly annotated or strctly annotated.
-        # The matching system relax the match while we fix them in the future.
-        self._record_matching_score(function_inputs, function_attributes)
-
         with diagnostic.log_section(logging.INFO, "Checking perfect match..."):
             diagnostic.info(
                 "%s",
                 diagnostics.LazyString(diagnostics.format_argument, self.onnxfunction),
             )
-            diagnostic.info("match score: %d", self.match_score)
-
+            # NOTE: 1. Check if the input number and attribute names match the
+            # OpSchema. If it's not, we know the function is not eligible to be a perfect
+            # match, nor a nearest match.
+            # We use is_perfect_match to postpone the return value to the end
+            # of the function, as we want to log all the mismatch info.
+            is_perfect_match = True
             if len(function_inputs) != len(self.op_schema.inputs):
                 with diagnostic.log_section(
                     logging.INFO, "Failed: input number mismatch!"
@@ -644,30 +636,10 @@
                         len(function_inputs),
                         len(self.op_schema.inputs),
                     )
-                return False
-            for schema_input, torch_input in zip(
-                self.op_schema.inputs, function_inputs
-            ):
-                torch_input_compatible_types = _find_onnx_data_type(torch_input)
-                allowed_types = self.type_constraints[schema_input.type_str]
-                if not allowed_types.intersection(torch_input_compatible_types):
-                    # If torch_input_compatible_types isn't in allowed_types
-                    # of this input defined in the OpSchema, we know the function
-                    # and the input are not compatible
-                    with diagnostic.log_section(
-                        logging.INFO, "Failed: input type mismatch!"
-                    ):
-                        diagnostic.info(
-                            "Input %s: actual %s vs expected %s",
-                            schema_input.name,
-                            torch_input_compatible_types,
-                            allowed_types,
-                        )
-                    return False
-            # Check attributes keys are the same
+                diagnostic.info("The function is not a nearest match candidate.")
+                is_perfect_match = False
+
             if set(function_attributes) != set(self.attributes):
-                # If the attributes of the OpSchema and the attributes don't match,
-                # we know the function and the input are not compatible
                 with diagnostic.log_section(
                     logging.INFO, "Failed: attribute mismatch!"
                 ):
@@ -677,96 +649,63 @@
                             lambda: f"Actual {set(function_attributes)} vs expected {set(self.attributes)}",
                         ),
                     )
+                diagnostic.info("The function is not a nearest match candidate.")
+                is_perfect_match = False
+
+            # If it's already not a perfect match, we can return False directly. Further
+            # checking is only for the functions that are eligible for nearest match.
+            if not is_perfect_match:
                 return False
-            # Check attribute dtypes
+
+            # NOTE: 2. The dtypes of inputs and attributes should be in the
+            # type constraints of the OpSchema. If they are not, we know the function is not
+            # eligible to be a perfect match, but can be a nearest match candidate.
+            for schema_input, torch_input in zip(
+                self.op_schema.inputs, function_inputs
+            ):
+                torch_input_compatible_types = _find_onnx_data_type(torch_input)
+                allowed_types = self.type_constraints[schema_input.type_str]
+                if not allowed_types.intersection(
+                    torch_input_compatible_types
+                ) and not any(
+                    fx_type_utils.is_optional_onnx_dtype_str(onnx_type_str)
+                    for onnx_type_str in allowed_types
+                ):
+                    # If torch_input_compatible_types isn't in allowed_types
+                    # of this input defined in the OpSchema, we know the function
+                    # and the input are not compatible
+                    with diagnostic.log_section(
+                        logging.INFO,
+                        "Failed: input type mismatch for input '%s'!",
+                        schema_input.name,
+                    ):
+                        diagnostic.info(
+                            "Actual %s vs\nExpected %s",
+                            torch_input_compatible_types,
+                            allowed_types,
+                        )
+                    is_perfect_match = False
+
             for attribute_name, attribute in function_attributes.items():
                 if not self._match_onnx_attribute_type(attribute_name, attribute):
                     # If the attribute type of the OpSchema and the attribute type don't match,
                     # we know the function and the input are not compatible
                     with diagnostic.log_section(
-                        logging.INFO, "Failed: attribute type mismatch!"
+                        logging.INFO,
+                        "Failed: attribute '%s' type mismatch!",
+                        attribute_name,
                     ):
                         diagnostic.info(
-                            "Attribute %s: actual %s vs expected %s",
-                            attribute_name,
+                            "Actual %s vs\nExpected %s",
                             type(attribute),
                             self.attributes[attribute_name].type,
                         )
-                    return False
-        return True
-=======
-        diagnostic.with_additional_message("### Checking perfect match...\n")
-        diagnostic.with_additional_message(
-            f"{diagnostics.format_argument(self.onnxfunction)}"
-        )
-        # NOTE: 1. Check if the input number and attribute names match the
-        # OpSchema. If it's not, we know the function is not eligible to be a perfect
-        # match, nor a nearest match.
-        # We use is_perfect_match to postpone the return value to the end
-        # of the function, as we want to log all the mismatch info.
-        is_perfect_match = True
-        if len(function_inputs) != len(self.op_schema.inputs):
-            diagnostic.with_additional_message(
-                f"#### Failed: input number mismatch! \n"
-                f"Actual {len(function_inputs)} vs expected {len(self.op_schema.inputs)}\n"
-            )
-            diagnostic.with_additional_message(
-                "The function is not a nearest match candidate.\n"
-            )
-            is_perfect_match = False
-
-        if set(function_attributes) != set(self.attributes):
-            diagnostic.with_additional_message(
-                f"#### Failed: attribute mismatch! \n"
-                f"Actual {set(function_attributes)} vs\n"
-                f"expected {set(self.attributes)}\n"
-            )
-            diagnostic.with_additional_message(
-                "The function is not a nearest match candidate.\n"
-            )
-            is_perfect_match = False
-
-        # If it's already not a perfect match, we can return False directly. Further
-        # checking is only for the functions that are eligible for nearest match.
-        if not is_perfect_match:
-            return False
-
-        # NOTE: 2. The dtypes of inputs and attributes should be in the
-        # type constraints of the OpSchema. If they are not, we know the function is not
-        # eligible to be a perfect match, but can be a nearest match candidate.
-        for schema_input, torch_input in zip(self.op_schema.inputs, function_inputs):
-            torch_input_compatible_types = _find_onnx_data_type(torch_input)
-            allowed_types = self.type_constraints[schema_input.type_str]
-            if not allowed_types.intersection(torch_input_compatible_types) and not any(
-                fx_type_utils.is_optional_onnx_dtype_str(onnx_type_str)
-                for onnx_type_str in allowed_types
-            ):
-                # If torch_input_compatible_types isn't in allowed_types
-                # of this input defined in the OpSchema, we know the function
-                # and the input are not compatible
-                diagnostic.with_additional_message(
-                    f"#### Failed: input type mismatch for input '{schema_input.name}'! \n"
-                    f"Actual {torch_input_compatible_types} vs\n"
-                    f"expected {allowed_types}\n"
-                )
-                is_perfect_match = False
-
-        for attribute_name, attribute in function_attributes.items():
-            if not self._match_onnx_attribute_type(attribute_name, attribute):
-                # If the attribute type of the OpSchema and the attribute type don't match,
-                # we know the function and the input are not compatible
-                diagnostic.with_additional_message(
-                    f"#### Failed: attribute '{attribute_name}' type mismatch! \n"
-                    f"Actual {type(attribute)} vs\n"
-                    f"expected {self.attributes[attribute_name].type}\n"
-                )
-                is_perfect_match = False
-
-        # NOTE: This is still a candidate for nearest match, as it only mismatches attributes on dtype.
-        self._record_matching_score(function_inputs, function_attributes)
-        diagnostic.with_additional_message(f"match score: {self.match_score}\n")
-        return is_perfect_match
->>>>>>> 89fd1b87
+                    is_perfect_match = False
+
+            # NOTE: This is still a candidate for nearest match, as it only mismatches attributes on dtype.
+            self._record_matching_score(function_inputs, function_attributes)
+            diagnostic.info("match score: %d", self.match_score)
+            return is_perfect_match
 
     @_beartype.beartype
     def _match_onnx_attribute_type(
