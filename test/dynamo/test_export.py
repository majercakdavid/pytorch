--- conflicted
+++ resolved
@@ -1893,13 +1893,7 @@
         inp = torch.randn(6, 7)
         self.assertEqual(gm(inp), f(inp))
 
-<<<<<<< HEAD
     def test_pre_dispatch_simple(self):
-=======
-    # pre_autograd seems to violate new fake tensor invariants
-    @unittest.expectedFailure
-    def test_pre_autograd_simple(self):
->>>>>>> c804c3c2
         def f(x):
             y = torch.ones_like(x)
             return torch.matmul(x, y)
