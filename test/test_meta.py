--- conflicted
+++ resolved
@@ -835,15 +835,9 @@
     aten.nonzero.out : {c64, f16, i8, f64, c128, i64, bf16, f32, i32, c32, b8, i16, u8},
     aten.ormqr.default : {c64, c128, f64, f32},
     aten.ormqr.out : {c64, c128, f64, f32},
-<<<<<<< HEAD
     aten.tensordot.out : {c64, i8, f64, c128, i64, bf16, f16, f32, i32, i16, u8},
-    aten.to_sparse.default : {c64, f16, i8, f64, c128, i64, bf16, f32, i32, b8, i16, u8},
-    aten.to_sparse.sparse_dim : {c64, f16, i8, f64, c128, i64, bf16, f32, i32, b8, i16, u8},
-=======
-    aten.tensordot.out : {c64, i8, f64, c128, i64, bf16, f32, i32, i16, u8},
     aten._to_sparse.default : {c64, f16, i8, f64, c128, i64, bf16, f32, i32, b8, i16, u8},
     aten._to_sparse.sparse_dim : {c64, f16, i8, f64, c128, i64, bf16, f32, i32, b8, i16, u8},
->>>>>>> bcd48a25
     aten._ctc_loss.default : {f32, f64},  # Shape of second output depends on data.
     aten._ctc_loss.Tensor : {f32, f64},  # Shape of second output depends on data.
     aten._histogramdd_bin_edges.default : {f32, f64},
