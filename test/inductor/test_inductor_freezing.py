# Owner(s): ["module: inductor"]
import contextlib
import copy
import functools
import importlib
import itertools
import os
import sys
import unittest
import weakref

import torch

import torch._dynamo as torchdynamo
import torch.ao.quantization.pt2e.quantizer.x86_inductor_quantizer as xiq
from torch import nn
from torch._inductor import config
from torch._inductor.compile_fx import compile_fx
from torch._inductor.utils import override_lowering, run_and_get_code
from torch.ao.quantization._quantize_pt2e import convert_pt2e, prepare_pt2e_quantizer
from torch.ao.quantization.pt2e.quantizer import X86InductorQuantizer
from torch.testing import FileCheck
from torch.testing._internal.common_cuda import SM80OrLater
from torch.testing._internal.common_quantization import (
    skipIfNoDynamoSupport,
    skipIfNoONEDNN,
)

# Make the helper files in test/ importable
pytorch_test_dir = os.path.dirname(os.path.dirname(os.path.realpath(__file__)))
sys.path.append(pytorch_test_dir)

from torch.testing._internal.common_utils import (
    IS_CI,
    IS_WINDOWS,
    TEST_WITH_ASAN,
    TestCase as TorchTestCase,
)

if IS_WINDOWS and IS_CI:
    sys.stderr.write(
        "Windows CI does not have necessary dependencies for test_torchinductor yet\n"
    )
    if __name__ == "__main__":
        sys.exit(0)
    raise unittest.SkipTest("requires sympy/functorch/filelock")

from inductor.test_torchinductor import check_model, check_model_cuda, copy_tests

importlib.import_module("functorch")
importlib.import_module("filelock")

from torch.testing._internal.inductor_utils import HAS_CPU, HAS_CUDA

HAS_MULTIGPU = HAS_CUDA and torch.cuda.device_count() >= 2
aten = torch.ops.aten
prims = torch.ops.prims
requires_cuda = functools.partial(unittest.skipIf, not HAS_CUDA, "requires cuda")


class TestCase(TorchTestCase):
    @classmethod
    def setUpClass(cls):
        super().setUpClass()
        cls._stack = contextlib.ExitStack()
        cls._stack.enter_context(
            config.patch(
                {
                    "debug": True,
                    "cpp.min_chunk_size": 1,
                    "triton.autotune_pointwise": False,  # too slow
                    "implicit_fallbacks": False,
                    "freezing": True,
                    "freezing_discard_parameters": True,
                }
            )
        )

    @classmethod
    def tearDownClass(cls):
        cls._stack.close()
        super().tearDownClass()

    def setUp(self):
        torch._dynamo.reset()
        super().setUp()

    def tearDown(self):
        super().tearDown()
        torch._dynamo.reset()


class ConvBN(torch.nn.Module):
    def __init__(self, in_channels, out_channels, bias=False, **kwargs):
        super().__init__()
        self.conv = torch.nn.Conv2d(in_channels, out_channels, bias=bias, **kwargs)
        self.bn = torch.nn.BatchNorm2d(out_channels, eps=0.001, dtype=torch.float)

    def forward(self, x):
        return self.bn(self.conv(x))


class OptimizeForInferenceTemplate(TestCase):
    def test_mutation(self):
        class Mod(torch.nn.Module):
            def __init__(self):
                super().__init__()
                self.mutated_param = torch.nn.Parameter(torch.zeros([10, 10]))

            def forward(self):
                self.mutated_param.add_(10)
                return self.mutated_param

        with torch.no_grad():
            mod = Mod().to(self.device)
            out_eager = mod()
            out_eager2 = mod()

            mod = Mod().to(self.device)

            @torch.compile
            def foo(mod):
                return mod()

            out_comp = foo(mod)
            out_comp2 = foo(mod)

            self.assertEqual(out_eager, out_comp)
            self.assertEqual(out_eager2, out_comp2)

    def test_aliased_param_return(self):
        class Mod(torch.nn.Module):
            def __init__(self):
                super().__init__()
                self.aliased_param = torch.nn.Parameter(torch.zeros([10, 10]))

            def forward(self):
                return self.aliased_param[1:], self.aliased_param

        mod = Mod().to(self.device).eval()

        @torch.compile()
        def foo(mod):
            return mod()

        with torch.no_grad():
            mod_eager = mod()
            self.assertEqual(foo(mod), mod_eager)

    def test_autocast(self):
        if self.device == "cpu":
            raise unittest.SkipTest("MLKDNN Bug")

        mod = torch.nn.Linear(10, 10).to(self.device).eval()
        inp = torch.rand([10, 10]).to(self.device).to(torch.half)

        @torch.compile()
        def foo(mod, inp):
            return mod(inp)

        with torch.no_grad():
            with self.autocast():
                out_eager = mod(inp)
                out_compiled, code = run_and_get_code(foo, mod, inp)

                FileCheck().check_not("@triton.jit").run(code[0])
                self.assertEqual(out_eager, out_compiled)

    def test_mm_concat(self):
        # CPU path will replace mm with mkl._linear,
        # skip this case for now.
        if self.device == "cpu":
            raise unittest.SkipTest("NYI CPU")

        class MM(torch.nn.Module):
            def __init__(self):
                super().__init__()

                self.t1 = torch.nn.Parameter(torch.rand(10, 10))
                self.t2 = torch.nn.Parameter(torch.rand(10, 10))
                self.t3 = torch.nn.Parameter(torch.rand(10, 10))

            def forward(self, x):
                return x @ self.t1, x @ self.t2, x @ self.t3

        class AddMM(MM):
            def __init__(self):
                super().__init__()

                self.b1 = torch.nn.Parameter(torch.rand([10]))
                self.b2 = torch.nn.Parameter(torch.rand([10]))
                self.b3 = torch.nn.Parameter(torch.rand([10]))

            def forward(self, x):
                return [
                    aten.addmm(b, x, p)
                    for b, p in [
                        (self.b1, self.t1),
                        (self.b2, self.t2),
                        (self.b3, self.t3),
                    ]
                ]

        for mod in [MM().to(self.device), AddMM().to(self.device)][1:]:
            inp = torch.rand([10, 10]).to(self.device)

            @torch.compile()
            def foo(mod, inp):
                return mod(inp)

            kernel_invoke = "kernel_cpp_0" if self.device == "cpu" else "triton.jit"

            with torch.no_grad():
                out_eager = mod(inp)
                out, code = run_and_get_code(foo, mod, inp)
                FileCheck().check_not(kernel_invoke).check_count(
                    "mm(", count=1, exactly=True
                ).run(code[0])
                self.assertEqual(out_eager, out)

    def test_error_on_eager(self):
        mod = ConvBN(3, 32, kernel_size=3, stride=2).eval().to(self.device)

        x = torch.rand(3, 3, 32, 32).to(self.device)

        @torch.compile()
        def foo(mod, x):
            return mod(x)

        with torch.no_grad():
            foo(mod, x)

        with self.assertRaisesRegex(
            RuntimeError, "Trying to Run Pytorch Eager Module After Dynamo Freezing"
        ):
            mod(x)

    def test_rng_op(self):
        @torch.compile()
        def foo():
            return torch.rand([4, 4], device=self.device) + 1

        with torch.no_grad():
            o1 = foo()
            o2 = foo()
            self.assertNotEqual(o1, o2)

    def test_symint_not_folded(self):
        def fn(a):
            return a.cos(), torch.zeros(a.shape[0], a.shape[1])

        fn_opt = torch._dynamo.optimize("inductor", dynamic=True)(fn)
        inp = torch.randn(2, 4, 6).to(self.device)
        torch._dynamo.mark_dynamic(inp, 0)
        torch._dynamo.mark_dynamic(inp, 1)

        with torch.no_grad():
            self.assertEqual(fn(inp), fn_opt(inp))
            inp2 = torch.randn(3, 5, 6).to(self.device)
            torch._dynamo.mark_dynamic(inp2, 0)
            torch._dynamo.mark_dynamic(inp2, 1)
            self.assertEqual(fn(inp2), fn_opt(inp2))

    def test_unfolded_bn(self):
        x = torch.rand([3, 32, 15, 15]).to(self.device)

        mod = torch.nn.BatchNorm2d(32, eps=0.001).eval().to(self.device)

        @torch.compile()
        def foo(mod, x):
            return mod(x) + 10

        out_compiled_no_inference = foo(mod, x)

        # would error if not decomposed
        with torch.no_grad():
            out_compiled = foo(mod, x)

            self.assertEqual(out_compiled_no_inference, out_compiled)

    def test_folded_conv_bn(self):
        for use_bias, dtype in itertools.product(
            [True, False], [torch.float16, torch.bfloat16, torch.float32]
        ):
            if self.device == "cpu" and dtype == torch.float16:
                continue

            if (
                self.device == "cuda"
                and not dtype == torch.bfloat16
                and not SM80OrLater
            ):
                continue

            mod = (
                ConvBN(3, 32, bias=use_bias, kernel_size=3, stride=2)
                .eval()
                .to(self.device)
                .to(dtype)
            )

            x = torch.rand(3, 3, 32, 32).to(self.device).to(dtype)

            @torch.compile()
            def foo(mod, x):
                return mod(x)

            # TODO - bias is separate kernel right now, we should only unfuse it
            # from conv if it can be fused

            with torch.no_grad():
                out_eager = mod(x)
                out_optimized_for_infernece, code = run_and_get_code(foo, mod, x)

            self.assertNotIn(
                "aten._native_batch_norm_legit_no_training(",
                code[0],
            )

            # we unfuse the conv bias, but it should only have one constant in the kernel
            if self.device == "cuda":
                FileCheck().check_not(".run(").check("conv").check(".run(").check_same(
                    "constant"
                ).check_not("constant").check_next("return").run(code[0])

            self.assertEqual(
                out_optimized_for_infernece, out_eager, atol=1e-2, rtol=1e-2
            )

    def test_conv_bn_with_conv_multi_users(self):
        class Model(torch.nn.Module):
            def __init__(self, in_channels, out_channels, bias=False, **kwargs):
                super().__init__()
                self.conv = torch.nn.Conv2d(
                    in_channels, out_channels, bias=bias, **kwargs
                )
                self.bn = torch.nn.BatchNorm2d(
                    out_channels, eps=0.001, dtype=torch.float
                )

            def forward(self, x):
                x = self.conv(x)
                return self.bn(x), x.relu()

        mod = Model(3, 32, bias=False, kernel_size=3, stride=2).eval().to(self.device)

        x = torch.rand(3, 3, 32, 32).to(self.device)

        @torch.compile()
        def foo(mod, x):
            return mod(x)

        with torch.no_grad():
            out_eager = mod(x)
            out_compiled = foo(mod, x)

            self.assertEqual(out_eager, out_compiled)

    def test_dont_change_dtype_folding(self):
        dtype = torch.float16 if self.device == "cuda" else torch.bfloat16

<<<<<<< HEAD
        FileCheck().check_not("native_batch_norm_legit_no_training").run(code[0])
=======
        mod = (
            torch.nn.Conv2d(3, 32, bias=None, kernel_size=3, stride=2)
            .eval()
            .to(self.device)
            .to(dtype)
        )
        x = torch.rand(3, 3, 32, 32).to(self.device).to(dtype)
>>>>>>> c379d628

        def foo(mod, x):
            return mod(x) * torch.full([1], 2.0, device=self.device)

        foo_c = torch.compile(foo)

        with torch.no_grad():
            out_eager = foo(mod, x)
            out_compiled = foo_c(mod, x)
            self.assertEqual(out_eager, out_compiled)

    def test_param_deallocated(self):
        # TODO: cpu path keeps an extra copy of graph around somewhere,
        # memory not as important for cpu
        if self.device == "cpu":
            raise unittest.SkipTest("NYI CPU")

        class Mod(torch.nn.Module):
            def __init__(self):
                super().__init__()
                self.param = torch.nn.Parameter(torch.zeros([10, 10]))

            def forward(self, x):
                return (self.param + 10) + x

        mod = Mod().eval().to(self.device)
        inp = torch.rand([10], device=self.device)

        with torch.no_grad():
            eager = mod(inp)

        weight_ref = weakref.ref(mod.param)

        @torch.compile()
        def foo(mod, inp):
            return mod(inp)

        with torch.no_grad():
            compiled = foo(mod, inp)

        self.assertEqual(eager, compiled)
        self.assertTrue(weight_ref() is None)

    def test_conv_layout_convert_with_view(self):
        class Model(torch.nn.Module):
            def __init__(self):
                super().__init__()
                self.conv = nn.Conv2d(
                    3, 128, kernel_size=3, padding=1, stride=1, bias=False
                )

            def forward(self, x):
                x = self.conv(x)
                return torch.flatten(x, 1)

        mod = Model().to(self.device).eval()

        @torch.compile()
        def foo(mod, inp):
            return mod(inp)

        with torch.no_grad():
            x = torch.rand(2, 3, 5, 5).to(self.device)
            mod_eager = mod(x)
            self.assertEqual(foo(mod, x), mod_eager)

    def test_conv_weight_layout_convert(self):
        class Model(torch.nn.Module):
            def __init__(self):
                super().__init__()
                self.conv = nn.Conv2d(
                    3, 128, kernel_size=3, padding=1, stride=1, bias=False
                )

            def forward(self, x):
                return self.conv(x)

            @staticmethod
            def get_example_inputs():
                return (torch.rand(2, 3, 5, 5).to(self.device),)

        from torch._inductor.compile_fx import compile_fx, compile_fx_inner

        nconv = 0

        def my_inner_compile(gm, example_inputs, *args, **kwargs):
            out = compile_fx_inner(gm, example_inputs, *args, **kwargs)

            nonlocal nconv
            convs = [n for n in gm.graph.nodes if n.target == aten.convolution.default]
            nconv += len(convs)
            for conv in convs:
                weight_node = conv.args[1]
                weight_const_tensor = getattr(gm, weight_node.target)
                self.assertTrue(
                    weight_const_tensor.is_contiguous(memory_format=torch.channels_last)
                )
                self.assertTrue(
                    weight_node.meta["val"].is_contiguous(
                        memory_format=torch.channels_last
                    )
                )

            return out

        mod = torch.compile(
            Model().eval().to(self.device),
            backend=functools.partial(compile_fx, inner_compile=my_inner_compile),
        )
        inp = mod.get_example_inputs()
        with torch.no_grad():
            mod(*inp)

        # Only check the assertion for CUDA.
        # For CPU, we may get torch.ops.mkldnn._convolution_pointwise.default
        # in the joint graph rather than torch.ops.aten.convolution.default.
        # Currently we only handle aten.convolution.default in layout
        # optimization. That's why the count may be 0 here for CPU.
        if self.device == "cuda":
            self.assertTrue(nconv == 1)

    def test_redundant_clone_for_layout_convert(self):
        class Model(torch.nn.Module):
            def __init__(self):
                super().__init__()
                self.conv = nn.Conv2d(
                    3, 128, kernel_size=3, padding=1, stride=1, bias=False
                )

            def forward(self, x):
                y = x + 1
                return self.conv(x), y

            @staticmethod
            def get_example_inputs():
                return (torch.rand(2, 3, 5, 5).to(self.device),)

        mod = Model().eval().to(self.device)
        inp = mod.get_example_inputs()
        with torch.no_grad():
            expected_outputs = mod(*inp)

        num_same_stride = 0
        num_diff_stride = 0

        def debug_inductor_force_stride_order(orig_fn, input_tensor, stride):
            nonlocal num_same_stride, num_diff_stride
            input_tensor.realize()
            if tuple(input_tensor.get_stride()) == tuple(stride):
                num_same_stride += 1
            else:
                num_diff_stride += 1
            return orig_fn(input_tensor, stride)

        with override_lowering(
            prims.inductor_force_stride_order.default, debug_inductor_force_stride_order
        ):
            opt_mod = torch.compile(mod)
            with torch.no_grad():
                actual_outputs = opt_mod(*inp)

        self.assertEqual(len(actual_outputs), len(expected_outputs))
        self.assertEqual(2, len(actual_outputs))
        for i, actual, expected in zip(
            itertools.count(), actual_outputs, expected_outputs
        ):
            self.assertTrue(
                torch.allclose(expected, actual, atol=1e-4, rtol=1e-4),
                f"{i}th output: expected {expected}, actual {actual}",
            )

        if self.device == "cpu":
            # CPU use different convolution implementation, skip the checks below
            return

        self.assertTrue(
            actual_outputs[0].is_contiguous(memory_format=torch.contiguous_format)
        )
        self.assertTrue(
            actual_outputs[1].is_contiguous(memory_format=torch.contiguous_format)
        )

        # we don't change the stride of y returned by forward. So there will
        # be no extra copy
        self.assertTrue(num_same_stride == 1, f"num_same_stride is {num_same_stride}")
        # we changed the stride of self.conv(x) returned by forward. So there
        # may be an extra copy
        self.assertTrue(num_diff_stride == 1, f"num_diff_stride is {num_diff_stride}")


if HAS_CPU and not torch.backends.mps.is_available():

    class FreezingCpuTests(TestCase):
        common = check_model
        device = "cpu"
        autocast = torch.cpu.amp.autocast

    copy_tests(OptimizeForInferenceTemplate, FreezingCpuTests, "cpu")

if HAS_CUDA and not TEST_WITH_ASAN:

    class FreezingCudaTests(TestCase):
        common = check_model_cuda
        device = "cuda"
        autocast = torch.cuda.amp.autocast

    copy_tests(OptimizeForInferenceTemplate, FreezingCudaTests, "cuda")


del OptimizeForInferenceTemplate


@skipIfNoDynamoSupport
class OptimizeForInferenceQuantizationPT2E(TestCase):
    @skipIfNoONEDNN
    def test_functional_constant_folding_after_dynamo_export(self):
        m = ConvBN(3, 3, kernel_size=3, stride=2).eval().to("cpu")
        example_inputs = (torch.randn(1, 3, 9, 9).to("cpu"),)
        export_model, guards = torchdynamo.export(
            m,
            *copy.deepcopy(example_inputs),
            aten_graph=True,
        )

        quantizer = X86InductorQuantizer()
        operator_config = xiq.get_default_x86_inductor_quantization_config()
        quantizer.set_global(operator_config)
        with torch.no_grad(), config.patch({"implicit_fallbacks": True}):
            # TODO(leslie) Remove implicit_fallbacks=True after we enable the int8 fusion of
            # int8_weight -> dequant_per_channel -> convolution
            self.assertTrue(torch._inductor.config.freezing)

            prepare_model = prepare_pt2e_quantizer(export_model, quantizer)
            prepare_model(*example_inputs)

            convert_model = convert_pt2e(prepare_model)
            convert_model.eval()
            compiler_model = compile_fx(convert_model, example_inputs)

            # First Run
            _ = compiler_model(*example_inputs)
            # Second Run
            _ = compiler_model(*example_inputs)


if __name__ == "__main__":
    from torch._dynamo.test_case import run_tests

    if HAS_CPU or HAS_CUDA:
        run_tests(needs="filelock")<|MERGE_RESOLUTION|>--- conflicted
+++ resolved
@@ -12,13 +12,13 @@
 import torch
 
 import torch._dynamo as torchdynamo
-import torch.ao.quantization.pt2e.quantizer.x86_inductor_quantizer as xiq
+import torch.ao.quantization.quantizer.x86_inductor_quantizer as xiq
 from torch import nn
 from torch._inductor import config
 from torch._inductor.compile_fx import compile_fx
 from torch._inductor.utils import override_lowering, run_and_get_code
-from torch.ao.quantization._quantize_pt2e import convert_pt2e, prepare_pt2e_quantizer
-from torch.ao.quantization.pt2e.quantizer import X86InductorQuantizer
+from torch.ao.quantization.quantize_pt2e import convert_pt2e, prepare_pt2e
+from torch.ao.quantization.quantizer import X86InductorQuantizer
 from torch.testing import FileCheck
 from torch.testing._internal.common_cuda import SM80OrLater
 from torch.testing._internal.common_quantization import (
@@ -33,6 +33,7 @@
 from torch.testing._internal.common_utils import (
     IS_CI,
     IS_WINDOWS,
+    skipIfRocm,
     TEST_WITH_ASAN,
     TestCase as TorchTestCase,
 )
@@ -359,9 +360,6 @@
     def test_dont_change_dtype_folding(self):
         dtype = torch.float16 if self.device == "cuda" else torch.bfloat16
 
-<<<<<<< HEAD
-        FileCheck().check_not("native_batch_norm_legit_no_training").run(code[0])
-=======
         mod = (
             torch.nn.Conv2d(3, 32, bias=None, kernel_size=3, stride=2)
             .eval()
@@ -369,7 +367,6 @@
             .to(dtype)
         )
         x = torch.rand(3, 3, 32, 32).to(self.device).to(dtype)
->>>>>>> c379d628
 
         def foo(mod, x):
             return mod(x) * torch.full([1], 2.0, device=self.device)
@@ -413,6 +410,63 @@
         self.assertEqual(eager, compiled)
         self.assertTrue(weight_ref() is None)
 
+    def test_conv_with_as_strided(self):
+        class Model(nn.Module):
+            def __init__(self, groups):
+                super().__init__()
+                self.kv = torch.nn.Conv2d(
+                    256,
+                    384,
+                    kernel_size=(1, 1),
+                    stride=(1, 1),
+                    bias=False,
+                    groups=groups,
+                )
+
+            def forward(self, x):
+                convolution = self.kv(x)
+                constant_pad_nd = torch.ops.aten.constant_pad_nd.default(
+                    convolution, [2, 2, 2, 2], 0.0
+                )
+                # as_strided inputs are depend on input's size and stide.
+                as_strided = torch.ops.aten.as_strided.default(
+                    constant_pad_nd, [8, 384, 2, 20, 12], [153600, 400, 160, 1, 20]
+                )
+                as_strided_1 = torch.ops.aten.as_strided.default(
+                    as_strided, [8, 384, 2, 2, 12, 12], [153600, 400, 160, 8, 20, 1]
+                )
+                clone = torch.ops.aten.clone.default(
+                    as_strided_1, memory_format=torch.contiguous_format
+                )
+                return clone
+
+        @torch.compile()
+        def foo(mod, inp):
+            return mod(inp)
+
+        with torch.no_grad():
+            x = torch.randn(8, 256, 16, 16).to(self.device)
+            for groups in [1, 2]:
+                mod = Model(groups).to(self.device).eval()
+                mod_eager = mod(x)
+                self.assertEqual(foo(mod, x), mod_eager)
+
+    @skipIfRocm
+    def test_cpp_wrapper(self):
+        mod = ConvBN(3, 32, kernel_size=3, stride=2).eval().to(self.device)
+
+        x = torch.rand(3, 3, 32, 32).to(self.device)
+
+        @torch.compile(options={"cpp_wrapper": True})
+        def foo(mod, x):
+            return mod(x)
+
+        out_eager = mod(x)
+
+        with torch.no_grad():
+            self.assertEqual(foo(mod, x), out_eager)
+            self.assertEqual(foo(mod, x), out_eager)
+
     def test_conv_layout_convert_with_view(self):
         class Model(torch.nn.Module):
             def __init__(self):
@@ -420,8 +474,10 @@
                 self.conv = nn.Conv2d(
                     3, 128, kernel_size=3, padding=1, stride=1, bias=False
                 )
-
-            def forward(self, x):
+                self.bn = nn.BatchNorm2d(3)
+
+            def forward(self, x):
+                x = self.bn(x)
                 x = self.conv(x)
                 return torch.flatten(x, 1)
 
@@ -602,7 +658,7 @@
             # int8_weight -> dequant_per_channel -> convolution
             self.assertTrue(torch._inductor.config.freezing)
 
-            prepare_model = prepare_pt2e_quantizer(export_model, quantizer)
+            prepare_model = prepare_pt2e(export_model, quantizer)
             prepare_model(*example_inputs)
 
             convert_model = convert_pt2e(prepare_model)
