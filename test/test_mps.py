--- conflicted
+++ resolved
@@ -20,13 +20,8 @@
 from torch.nn import Parameter
 from torch.testing._internal import opinfo
 from torch.testing._internal.common_utils import \
-<<<<<<< HEAD
-    (NoTest, gradcheck, gradgradcheck, run_tests, TestCase, download_file,
-     TEST_WITH_UBSAN, dtype_abbrs)
-=======
-    (gradcheck, gradgradcheck, run_tests, TestCase, download_file, IS_CI,
+    (NoTest, gradcheck, gradgradcheck, run_tests, TestCase, download_file, IS_CI,
      TEST_WITH_UBSAN, dtype_abbrs, skipIfSlowGradcheckEnv, TEST_WITH_ASAN, suppress_warnings)
->>>>>>> 59aacc40
 from torch.testing import make_tensor
 from torch.testing._comparison import TensorLikePair
 from torch.testing._internal.common_dtype import get_all_dtypes, integral_types
